--- conflicted
+++ resolved
@@ -2260,19 +2260,20 @@
   "Put updated documentation STRING where it belongs.
 Honours `eglot-put-doc-in-help-buffer'.  HINT is used to
 potentially rename EGLOT's help buffer."
-<<<<<<< HEAD
   (when (or (eq t eglot-put-doc-in-help-buffer)
             (and eglot-put-doc-in-help-buffer
                  (funcall eglot-put-doc-in-help-buffer string)))
     (with-current-buffer (eglot--help-buffer)
-      (rename-buffer (format "*eglot-help for %s*" hint))
-      (let ((inhibit-read-only t))
-        (erase-buffer)
-        (insert string))
-      (goto-char (point-min))
-      (help-mode)
+      (let ((inhibit-read-only t)
+            (name (format "*eglot-help for %s*" hint)))
+        (unless (string= name (buffer-name))
+          (rename-buffer (format "*eglot-help for %s*" hint))
+          (erase-buffer)
+          (insert string)
+          (goto-char (point-min))
+          (help-mode))
       (when eglot-auto-display-help-buffer
-        (display-buffer (current-buffer)))))
+        (display-buffer (current-buffer))))))
   (unless (and eglot--help-buffer
                (get-buffer-window eglot--help-buffer))
     (eldoc-message
@@ -2303,30 +2304,6 @@
              (string-join (nreverse lines) "\n"))
          ;; TODO if signature line doesn't fit, strip function name
          signature-line)))))
-=======
-  (if (or (eq t eglot-put-doc-in-help-buffer)
-          (and eglot-put-doc-in-help-buffer
-               (funcall eglot-put-doc-in-help-buffer string)))
-      (with-current-buffer (eglot--help-buffer)
-        (let ((inhibit-read-only t)
-              (name (format "*eglot-help for %s*" hint)))
-          (unless (string= name (buffer-name))
-            (rename-buffer (format "*eglot-help for %s*" hint))
-            (erase-buffer)
-            (insert string)
-            (goto-char (point-min)))
-          (if eglot-auto-display-help-buffer
-              (display-buffer (current-buffer))
-            (unless (get-buffer-window (current-buffer))
-              (eglot--message
-               "%s\n(...truncated. Full help is in `%s')"
-               (truncate-string-to-width
-                (replace-regexp-in-string "\\(.*\\)\n.*" "\\1" string)
-                (frame-width) nil nil "...")
-               (buffer-name eglot--help-buffer))))
-          (help-mode)))
-    (eldoc-message string)))
->>>>>>> e5cf30e2
 
 (defun eglot-eldoc-function ()
   "EGLOT's `eldoc-documentation-function' function."
