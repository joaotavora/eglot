--- conflicted
+++ resolved
@@ -3039,9 +3039,8 @@
 
  
-<<<<<<< HEAD
 ;;; Semantic Tokens
-
+;;;
 (defcustom eglot-enable-semantic-tokens nil
   "If non-nil, enable semantic token highlighting.
 Reconnect to server for changes to take effect."
@@ -3454,103 +3453,6 @@
 
  
-;;; eclipse-jdt-specific
-;;;
-(defclass eglot-eclipse-jdt (eglot-lsp-server) ()
-  :documentation "Eclipse's Java Development Tools Language Server.")
-
-(cl-defmethod eglot-initialization-options ((server eglot-eclipse-jdt))
-  "Passes through required jdt initialization options."
-  `(:workspaceFolders
-    [,@(cl-delete-duplicates
-        (mapcar #'eglot--path-to-uri
-                (let* ((root (project-root (eglot--project server))))
-                  (cons root
-                        (mapcar
-                         #'file-name-directory
-                         (append
-                          (file-expand-wildcards (concat root "*/pom.xml"))
-                          (file-expand-wildcards (concat root "*/build.gradle"))
-                          (file-expand-wildcards (concat root "*/.project")))))))
-        :test #'string=)]
-    ,@(if-let ((home (or (getenv "JAVA_HOME")
-                         (ignore-errors
-                           (expand-file-name
-                            ".."
-                            (file-name-directory
-                             (file-chase-links (executable-find "javac"))))))))
-          `(:settings (:java (:home ,home)))
-        (ignore (eglot--warn "JAVA_HOME env var not set")))))
-
-(defun eglot--eclipse-jdt-contact (interactive)
-  "Return a contact for connecting to eclipse.jdt.ls server, as a cons cell.
-If INTERACTIVE, prompt user for details."
-  (cl-labels
-      ((is-the-jar
-        (path)
-        (and (string-match-p
-              "org\\.eclipse\\.equinox\\.launcher_.*\\.jar$"
-              (file-name-nondirectory path))
-             (file-exists-p path))))
-    (let* ((classpath (or (getenv "CLASSPATH") path-separator))
-           (cp-jar (cl-find-if #'is-the-jar (split-string classpath path-separator)))
-           (jar cp-jar)
-           (dir
-            (cond
-             (jar (file-name-as-directory
-                   (expand-file-name ".." (file-name-directory jar))))
-             (interactive
-              (expand-file-name
-               (read-directory-name
-                (concat "Path to eclipse.jdt.ls directory (could not"
-                        " find it in CLASSPATH): ")
-                nil nil t)))
-             (t (error "Could not find eclipse.jdt.ls jar in CLASSPATH"))))
-           (repodir
-            (concat dir
-                    "org.eclipse.jdt.ls.product/target/repository/"))
-           (repodir (if (file-directory-p repodir) repodir dir))
-           (config
-            (concat
-             repodir
-             (cond
-              ((string= system-type "darwin") "config_mac")
-              ((string= system-type "windows-nt") "config_win")
-              (t "config_linux"))))
-           (workspace
-            (expand-file-name (md5 (project-root (eglot--current-project)))
-                              (locate-user-emacs-file
-                               "eglot-eclipse-jdt-cache"))))
-      (unless jar
-        (setq jar
-              (cl-find-if #'is-the-jar
-                          (directory-files (concat repodir "plugins") t))))
-      (unless (and jar (file-exists-p jar) (file-directory-p config))
-        (error "Could not find required eclipse.jdt.ls files (build required?)"))
-      (when (and interactive (not cp-jar)
-                 (y-or-n-p (concat "Add path to the server program "
-                                   "to CLASSPATH environment variable?")))
-        (setenv "CLASSPATH" (concat (getenv "CLASSPATH") path-separator jar)))
-      (unless (file-directory-p workspace)
-        (make-directory workspace t))
-      (cons 'eglot-eclipse-jdt
-            (list (executable-find "java")
-                  "-Declipse.application=org.eclipse.jdt.ls.core.id1"
-                  "-Dosgi.bundles.defaultStartLevel=4"
-                  "-Declipse.product=org.eclipse.jdt.ls.core.product"
-                  "-jar" jar
-                  "-configuration" config
-                  "-data" workspace)))))
-
-(cl-defmethod eglot-execute-command
-  ((_server eglot-eclipse-jdt) (_cmd (eql java.apply.workspaceEdit)) arguments)
-  "Eclipse JDT breaks spec and replies with edits as arguments."
-  (mapc #'eglot--apply-workspace-edit arguments))
-
--
-=======
->>>>>>> de3004fb
 ;;; Obsolete
 ;;;
 
