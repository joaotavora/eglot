--- conflicted
+++ resolved
@@ -160,49 +160,11 @@
       (eglot--warn "Brutally deleting existing process %s" proc)
       (delete-process proc))))
 
-<<<<<<< HEAD
 (defun eglot--find-current-process ()
   "The current logical EGLOT process."
   (let* ((probe (or (project-current) `(transient . ,default-directory))))
     (cl-find major-mode (gethash probe eglot--processes-by-project)
              :key #'eglot--major-mode)))
-=======
-(defun eglot--make-process (name managed-major-mode contact)
-  "Make a process from CONTACT.
-NAME is a name to give the inferior process or connection.
-MANAGED-MAJOR-MODE is a symbol naming a major mode.
-CONTACT is as `eglot--contact'.  Returns a process object."
-  (let* ((readable-name (format "EGLOT server (%s/%s)" name managed-major-mode))
-         (buffer (get-buffer-create
-                  (format "*%s inferior*" readable-name)))
-         singleton
-         (proc
-          (if (and (setq singleton (and (null (cdr contact)) (car contact)))
-                   (string-match "^[\s\t]*\\(.*\\):\\([[:digit:]]+\\)[\s\t]*$"
-                                 singleton))
-              (open-network-stream readable-name
-                                   buffer
-                                   (match-string 1 singleton)
-                                   (string-to-number
-                                    (match-string 2 singleton)))
-            (make-process :name readable-name
-                          :buffer buffer
-                          :command contact
-                          :coding 'no-conversion
-                          :connection-type 'pipe
-                          :stderr (get-buffer-create (format "*%s stderr*"
-                                                             name))))))
-    (set-process-filter proc #'eglot--process-filter)
-    (set-process-sentinel proc #'eglot--process-sentinel)
-    proc))
-
-(defmacro eglot--obj (&rest what)
-  "Make WHAT a suitable argument for `json-encode'."
-  (declare (debug (&rest form)))
-  ;; FIXME: maybe later actually do something, for now this just fixes
-  ;; the indenting of literal plists.
-  `(list ,@what))
->>>>>>> 8e5acb12
 
 (defun eglot--project-short-name (project)
   "Give PROJECT a short name."
@@ -358,7 +320,7 @@
   "Dispatcher passed to `jrpc-connect'.
 Builds a function from METHOD, passes it PROC, ID and PARAMS."
   (let* ((handler-sym (intern (concat "eglot--server-" method))))
-    (if (functionp handler-sym)
+    (if (functionp handler-sym) ;; FIXME: fails if params is array, not object
         (apply handler-sym proc (append params (if id `(:id ,id))))
       (jrpc-reply proc id
                   :error (jrpc-obj :code -32601 :message "Unimplemented")))))
@@ -392,7 +354,6 @@
           (jrpc-notify proc :initialized (jrpc-obj :__dummy__ t))
           (setf (eglot--inhibit-autoreconnect proc)
                 (cond
-<<<<<<< HEAD
                  ((booleanp eglot-autoreconnect) (not eglot-autoreconnect))
                  ((cl-plusp eglot-autoreconnect)
                   (run-with-timer eglot-autoreconnect nil
@@ -402,273 +363,11 @@
           (setq success proc))
       (unless (or success (not (process-live-p proc)) (eglot--moribund proc))
         (eglot-shutdown proc)))))
-=======
-                 ((not expected-bytes)
-                  ;; Starting a new message
-                  ;;
-                  (setq expected-bytes
-                        (and (search-forward-regexp
-                              "\\(?:.*: .*\r\n\\)*Content-Length: \
-*\\([[:digit:]]+\\)\r\n\\(?:.*: .*\r\n\\)*\r\n"
-                              (+ (point) 100)
-                              t)
-                             (string-to-number (match-string 1))))
-                  (unless expected-bytes
-                    (setq done :waiting-for-new-message)))
-                 (t
-                  ;; Attempt to complete a message body
-                  ;;
-                  (let ((available-bytes (- (position-bytes (process-mark proc))
-                                            (position-bytes (point)))))
-                    (cond
-                     ((>= available-bytes
-                          expected-bytes)
-                      (let* ((message-end (byte-to-position
-                                           (+ (position-bytes (point))
-                                              expected-bytes))))
-                        (unwind-protect
-                            (save-restriction
-                              (narrow-to-region (point) message-end)
-                              (let* ((json-object-type 'plist)
-                                     (json-message (json-read)))
-                                ;; Process content in another buffer,
-                                ;; shielding buffer from tamper
-                                ;;
-                                (with-temp-buffer
-                                  (eglot--process-receive proc json-message))))
-                          (goto-char message-end)
-                          (delete-region (point-min) (point))
-                          (setq expected-bytes nil))))
-                     (t
-                      ;; Message is still incomplete
-                      ;;
-                      (setq done :waiting-for-more-bytes-in-this-message))))))))
-          ;; Saved parsing state for next visit to this filter
-          ;;
-          (setf (eglot--expected-bytes proc) expected-bytes))))))
-
-(defun eglot-events-buffer (process &optional interactive)
-  "Display events buffer for current LSP connection PROCESS.
-INTERACTIVE is t if called interactively."
-  (interactive (list (eglot--current-process-or-lose) t))
-  (let* ((probe (eglot--events-buffer process))
-         (buffer (or (and (buffer-live-p probe)
-                          probe)
-                     (let ((buffer (get-buffer-create
-                                    (format "*%s events*"
-                                            (process-name process)))))
-                       (with-current-buffer buffer
-                         (buffer-disable-undo)
-                         (read-only-mode t)
-                         (setf (eglot--events-buffer process) buffer))
-                       buffer))))
-    (when interactive (display-buffer buffer))
-    buffer))
-
-(defun eglot--log-event (proc message &optional type)
-  "Log an eglot-related event.
-PROC is the current process.  MESSAGE is a JSON-like plist.  TYPE
-is a symbol saying if this is a client or server originated."
-  (with-current-buffer (eglot-events-buffer proc)
-    (cl-destructuring-bind (&key method id error &allow-other-keys) message
-      (let* ((inhibit-read-only t)
-             (subtype (cond ((and method id)       'request)
-                            (method                'notification)
-                            (id                    'reply)
-                            (t                     'message)))
-             (type
-              (format "%s-%s" (or type :internal) subtype)))
-        (goto-char (point-max))
-        (let ((msg (format "%s%s%s:\n%s\n"
-                           type
-                           (if id (format " (id:%s)" id) "")
-                           (if error " ERROR" "")
-                           (pp-to-string message))))
-          (when error
-            (setq msg (propertize msg 'face 'error)))
-          (insert-before-markers msg))))))
-
-(defun eglot--process-receive (proc message)
-  "Process MESSAGE from PROC."
-  (cl-destructuring-bind (&key method id params error result _jsonrpc) message
-    (let* ((continuations (and id
-                               (not method)
-                               (gethash id (eglot--pending-continuations proc)))))
-      (eglot--log-event proc message 'server)
-      (when error (setf (eglot--status proc) `(,error t)))
-      (cond (method
-             ;; a server notification or a server request
-             (let* ((handler-sym (intern (concat "eglot--server-" method))))
-               (if (functionp handler-sym)
-                   ;; FIXME: will fail if params is array instead of  not an object
-                   (apply handler-sym proc (append params (if id `(:id ,id))))
-                 (eglot--warn "No implementation of method %s yet" method)
-                 (when id
-                   (eglot--reply
-                    proc id
-                    :error `(:code -32601 :message "Method unimplemented"))))))
-            (continuations
-             (cancel-timer (cl-third continuations))
-             (remhash id (eglot--pending-continuations proc))
-             (if error
-                 (funcall (cl-second continuations) error)
-               (funcall (cl-first continuations) result)))
-            (id
-             (eglot--warn "Ooops no continuation for id %s" id)))
-      (eglot--call-deferred proc)
-      (force-mode-line-update t))))
-
-(defun eglot--process-send (proc message)
-  "Send MESSAGE to PROC (ID is optional)."
-  (let ((json (json-encode message)))
-    (process-send-string proc (format "Content-Length: %d\r\n\r\n%s"
-                                      (string-bytes json)
-                                      json))
-    (eglot--log-event proc message 'client)))
-
-(defvar eglot--next-request-id 0 "ID for next request.")
-
-(defun eglot--next-request-id ()
-  "Compute the next id for a client request."
-  (setq eglot--next-request-id (1+ eglot--next-request-id)))
-
-(defun eglot-forget-pending-continuations (process)
-  "Stop waiting for responses from the current LSP PROCESS."
-  (interactive (list (eglot--current-process-or-lose)))
-  (clrhash (eglot--pending-continuations process)))
-
-(defun eglot-clear-status (process)
-  "Clear most recent error message from PROCESS."
-  (interactive (list (eglot--current-process-or-lose)))
-  (setf (eglot--status process) nil))
-
-(defun eglot--call-deferred (proc)
-  "Call PROC's deferred actions, who may again defer themselves."
-  (when-let ((actions (hash-table-values (eglot--deferred-actions proc))))
-    (eglot--log-event proc `(:running-deferred ,(length actions)))
-    (mapc #'funcall (mapcar #'car actions))))
-
-(defvar eglot--ready-predicates '(eglot--server-ready-p)
-  "Special hook of predicates controlling deferred actions.
-If one of these returns nil, a deferrable `eglot--async-request'
-will be deferred.  Each predicate is passed the symbol for the
-request request and a process object.")
->>>>>>> 8e5acb12
 
 (defun eglot--server-ready-p (_what _proc)
   "Tell if server of PROC ready for processing deferred WHAT."
   (not (eglot--outstanding-edits-p)))
 
-<<<<<<< HEAD
-=======
-(cl-defmacro eglot--lambda (cl-lambda-list &body body)
-  (declare (indent 1) (debug (sexp &rest form)))
-  (let ((e (gensym "eglot--lambda-elem")))
-    `(lambda (,e) (apply (cl-function (lambda ,cl-lambda-list ,@body)) ,e))))
-
-(cl-defun eglot--async-request (proc
-                                method
-                                params
-                                &rest args
-                                &key success-fn error-fn timeout-fn
-                                (timeout eglot-request-timeout)
-                                (deferred nil))
-  "Make a request to PROCESS, expecting a reply later on.
-SUCCESS-FN and ERROR-FN are passed `:result' and `:error'
-objects, respectively.  Wait TIMEOUT seconds for response or call
-nullary TIMEOUT-FN.  If DEFERRED, maybe defer request to the
-future, or to never at all, in case a new request with identical
-DEFERRED and for the same buffer overrides it (however, if that
-happens, the original timeout keeps counting). Return the ID of
-this request."
-  (let* ((id (eglot--next-request-id))
-         (existing-timer nil)
-         (make-timeout
-          (lambda ( )
-            (or existing-timer
-                (run-with-timer
-                 timeout nil
-                 (lambda ()
-                   (remhash id (eglot--pending-continuations proc))
-                   (funcall (or timeout-fn
-                                (lambda ()
-                                  (eglot--log-event
-                                   proc `(:timed-out ,method :id id
-                                                     :params ,params)))))))))))
-    (when deferred
-      (let* ((buf (current-buffer))
-             (existing (gethash (list deferred buf) (eglot--deferred-actions proc))))
-        (when existing (setq existing-timer (cadr existing)))
-        (if (run-hook-with-args-until-failure 'eglot--ready-predicates
-                                              deferred proc)
-            (remhash (list deferred buf) (eglot--deferred-actions proc))
-          (eglot--log-event proc `(:deferring ,method :id ,id :params ,params))
-          (let* ((buf (current-buffer)) (point (point))
-                 (later (lambda ()
-                          (when (buffer-live-p buf)
-                            (with-current-buffer buf
-                              (save-excursion (goto-char point)
-                                              (apply #'eglot--async-request proc
-                                                     method params args)))))))
-            (puthash (list deferred buf) (list later (funcall make-timeout))
-                     (eglot--deferred-actions proc))
-            (cl-return-from eglot--async-request nil)))))
-    ;; Really run it
-    ;;
-    (puthash id
-             (list (or success-fn
-                       (eglot--lambda (&rest _ignored)
-                         (eglot--log-event
-                          proc (eglot--obj :message "success ignored" :id id))))
-                   (or error-fn
-                       (eglot--lambda (&key code message &allow-other-keys)
-                         (setf (eglot--status proc) `(,message t))
-                         proc (eglot--obj :message "error ignored, status set"
-                                          :id id :error code)))
-                   (funcall make-timeout))
-             (eglot--pending-continuations proc))
-    (eglot--process-send proc (eglot--obj :jsonrpc "2.0"
-                                          :id id
-                                          :method method
-                                          :params params))))
-
-(defun eglot--request (proc method params &optional deferred)
-  "Like `eglot--async-request' for PROC, METHOD and PARAMS, but synchronous.
-Meaning only return locally if successful, otherwise exit non-locally.
-DEFERRED is passed to `eglot--async-request', which see."
-  ;; Launching a deferred sync request with outstanding changes is a
-  ;; bad idea, since that might lead to the request never having a
-  ;; chance to run, because `eglot--ready-predicates'.
-  (when deferred (eglot--signal-textDocument/didChange))
-  (let* ((done (make-symbol "eglot--request-catch-tag"))
-         (res
-          (catch done
-            (eglot--async-request
-             proc method params
-             :success-fn (lambda (result) (throw done `(done ,result)))
-             :timeout-fn (lambda () (throw done '(error "Timed out")))
-             :error-fn (eglot--lambda (&key code message _data)
-                         (throw done `(error
-                                       ,(format "Ooops: %s: %s" code message))))
-             :deferred deferred)
-            (while t (accept-process-output nil 30)))))
-    (when (eq 'error (car res)) (eglot--error (cadr res)))
-    (cadr res)))
-
-(cl-defun eglot--notify (process method params)
-  "Notify PROCESS of something, don't expect a reply.e"
-  (eglot--process-send process (eglot--obj :jsonrpc  "2.0"
-                                           :method method
-                                           :params params)))
-
-(cl-defun eglot--reply (process id &key result error)
-  "Reply to PROCESS's request ID with MESSAGE."
-  (eglot--process-send
-   process `(:jsonrpc  "2.0" :id ,id
-                       ,@(when result `(:result ,result))
-                       ,@(when error `(:error ,error)))))
-
->>>>>>> 8e5acb12
  
 ;;; Helpers
@@ -1166,11 +865,7 @@
        (lambda (string)
          (setq eglot--xref-known-symbols
                (mapcar
-<<<<<<< HEAD
                 (jrpc-lambda (&key name kind location containerName)
-=======
-                (eglot--lambda (&key name kind location containerName)
->>>>>>> 8e5acb12
                   (propertize name
                               :textDocumentPositionParams
                               (jrpc-obj :textDocument text-id
@@ -1198,24 +893,13 @@
          (location-or-locations
           (if rich-identifier
               (get-text-property 0 :locations rich-identifier)
-<<<<<<< HEAD
             (jrpc-request (jrpc-current-process-or-lose)
                           :textDocument/definition
                           (get-text-property
                            0 :textDocumentPositionParams identifier)))))
-    (mapcar
-     (jrpc-lambda (&key uri range)
+    (mapcar (jrpc-lambda (&key uri range)
        (eglot--xref-make identifier uri (plist-get range :start)))
      location-or-locations)))
-=======
-            (eglot--request (eglot--current-process-or-lose)
-                            :textDocument/definition
-                            (get-text-property
-                             0 :textDocumentPositionParams identifier)))))
-    (mapcar (eglot--lambda (&key uri range)
-              (eglot--xref-make identifier uri (plist-get range :start)))
-            location-or-locations)))
->>>>>>> 8e5acb12
 
 (cl-defmethod xref-backend-references ((_backend (eql eglot)) identifier)
   (unless (eglot--server-capable :referencesProvider)
@@ -1226,7 +910,6 @@
                (and rich (get-text-property 0 :textDocumentPositionParams rich))))))
     (unless params
       (eglot--error "Don' know where %s is in the workspace!" identifier))
-<<<<<<< HEAD
     (mapcar
      (jrpc-lambda (&key uri range)
        (eglot--xref-make identifier uri (plist-get range :start)))
@@ -1246,25 +929,6 @@
      (jrpc-request (jrpc-current-process-or-lose)
                    :workspace/symbol
                    (jrpc-obj :query pattern)))))
-=======
-    (mapcar (eglot--lambda (&key uri range)
-              (eglot--xref-make identifier uri (plist-get range :start)))
-            (eglot--request (eglot--current-process-or-lose)
-                            :textDocument/references
-                            (append
-                             params
-                             (eglot--obj :context
-                                         (eglot--obj :includeDeclaration t)))))))
-
-(cl-defmethod xref-backend-apropos ((_backend (eql eglot)) pattern)
-  (when (eglot--server-capable :workspaceSymbolProvider)
-    (mapcar (eglot--lambda (&key name location &allow-other-keys)
-              (cl-destructuring-bind (&key uri range) location
-                (eglot--xref-make name uri (plist-get range :start))))
-            (eglot--request (eglot--current-process-or-lose)
-                            :workspace/symbol
-                            (eglot--obj :query pattern)))))
->>>>>>> 8e5acb12
 
 (defun eglot-completion-at-point ()
   "EGLOT's `completion-at-point' function."
@@ -1282,11 +946,7 @@
                                      :textDocument/completion))
                  (items (if (vectorp resp) resp (plist-get resp :items))))
             (mapcar
-<<<<<<< HEAD
              (jrpc-lambda (&rest all &key label &allow-other-keys)
-=======
-             (eglot--lambda (&rest all &key label &allow-other-keys)
->>>>>>> 8e5acb12
                (add-text-properties 0 1 all label) label)
              items))))
        :annotation-function
@@ -1401,25 +1061,15 @@
                        (mapc #'delete-overlay eglot--highlights)
                        (setq eglot--highlights
                              (when-buffer-window
-<<<<<<< HEAD
                               (mapcar
                                (jrpc-lambda (&key range _kind)
-                                 (eglot--with-lsp-range (beg end) range
+                                 (pcase-let ((`(,beg . ,end)
+                                              (eglot--range-region range)))
                                    (let ((ov (make-overlay beg end)))
                                      (overlay-put ov 'face 'highlight)
                                      (overlay-put ov 'evaporate t)
                                      ov)))
                                highlights))))
-=======
-                              (mapcar (eglot--lambda (&key range _kind)
-                                        (pcase-let ((`(,beg . ,end)
-                                                     (eglot--range-region range)))
-                                          (let ((ov (make-overlay beg end)))
-                                            (overlay-put ov 'face 'highlight)
-                                            (overlay-put ov 'evaporate t)
-                                            ov)))
-                                      highlights))))
->>>>>>> 8e5acb12
          :deferred :textDocument/documentHighlight))))
   nil)
 
@@ -1428,11 +1078,7 @@
   (if (eglot--server-capable :documentSymbolProvider)
       (let ((entries
              (mapcar
-<<<<<<< HEAD
               (jrpc-lambda (&key name kind location _containerName)
-=======
-              (eglot--lambda (&key name kind location _containerName)
->>>>>>> 8e5acb12
                 (cons (propertize name :kind (cdr (assoc kind eglot--kind-names)))
                       (eglot--lsp-position-to-point
                        (plist-get (plist-get location :range) :start))))
@@ -1451,19 +1097,11 @@
   (unless (or (not version) (equal version eglot--versioned-identifier))
     (eglot--error "Edits on `%s' require version %d, you have %d"
                   (current-buffer) version eglot--versioned-identifier))
-<<<<<<< HEAD
   (mapc (jrpc-lambda (&key range newText)
           (save-restriction
             (widen)
             (save-excursion
-              (eglot--with-lsp-range (beg end) range
-=======
-  (mapc (eglot--lambda (&key range newText)
-          (save-restriction
-            (widen)
-            (save-excursion
               (pcase-let ((`(,beg . ,end) (eglot--range-region range)))
->>>>>>> 8e5acb12
                 (goto-char beg) (delete-region beg end) (insert newText)))))
         edits)
   (eglot--message "%s: Performed %s edits" (current-buffer) (length edits)))
