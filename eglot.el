--- conflicted
+++ resolved
@@ -3386,7 +3386,40 @@
 
  
-<<<<<<< HEAD
+;;; List connections mode
+
+(define-derived-mode eglot-list-connections-mode  tabulated-list-mode
+  "" "Eglot mode for listing server connections
+\\{eglot-list-connections-mode-map}"
+  (setq-local tabulated-list-format
+              `[("Language server" 16) ("Project name" 16) ("Modes handled" 16)])
+  (tabulated-list-init-header))
+
+(defun eglot-list-connections ()
+  "List currently active Eglot connections."
+  (interactive)
+  (with-current-buffer
+      (get-buffer-create "*EGLOT connections*")
+    (let ((inhibit-read-only t))
+      (erase-buffer)
+      (eglot-list-connections-mode)
+      (setq-local tabulated-list-entries
+                  (mapcar
+                   (lambda (server)
+                     (list server
+                           `[,(or (plist-get (eglot--server-info server) :name)
+                                  (jsonrpc-name server))
+                             ,(eglot-project-nickname server)
+                             ,(mapconcat #'symbol-name
+                                         (eglot--major-modes server)
+                                         ", ")]))
+                   (cl-reduce #'append
+                              (hash-table-values eglot--servers-by-project))))
+      (revert-buffer)
+      (pop-to-buffer (current-buffer)))))
+
++
 ;;; Semantic Tokens
 ;;;
 (defcustom eglot-enable-semantic-tokens nil
@@ -3801,42 +3834,6 @@
         (run-with-idle-timer eglot-send-changes-idle-time nil
                              #'eglot--semantic-tokens-mode +1)))
 
-=======
-;;; List connections mode
-
-(define-derived-mode eglot-list-connections-mode  tabulated-list-mode
-  "" "Eglot mode for listing server connections
-\\{eglot-list-connections-mode-map}"
-  (setq-local tabulated-list-format
-              `[("Language server" 16) ("Project name" 16) ("Modes handled" 16)])
-  (tabulated-list-init-header))
-
-(defun eglot-list-connections ()
-  "List currently active Eglot connections."
-  (interactive)
-  (with-current-buffer
-      (get-buffer-create "*EGLOT connections*")
-    (let ((inhibit-read-only t))
-      (erase-buffer)
-      (eglot-list-connections-mode)
-      (setq-local tabulated-list-entries
-                  (mapcar
-                   (lambda (server)
-                     (list server
-                           `[,(or (plist-get (eglot--server-info server) :name)
-                                  (jsonrpc-name server))
-                             ,(eglot-project-nickname server)
-                             ,(mapconcat #'symbol-name
-                                         (eglot--major-modes server)
-                                         ", ")]))
-                   (cl-reduce #'append
-                              (hash-table-values eglot--servers-by-project))))
-      (revert-buffer)
-      (pop-to-buffer (current-buffer)))))
-
--
->>>>>>> e501275e
 ;;; Hacks
 ;;;
 ;; FIXME: Although desktop.el compatibility is Emacs bug#56407, the
