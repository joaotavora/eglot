--- conflicted
+++ resolved
@@ -25,7 +25,7 @@
 ;;; Commentary:
 
 ;; Simply M-x eglot should be enough to get you started, but here's a
- ;; little info (see the accompanying README.md or the URL for more).
+;; little info (see the accompanying README.md or the URL for more).
 ;;
 ;; M-x eglot starts a server via a shell-command guessed from
 ;; `eglot-server-programs', using the current major-mode (for whatever
@@ -1553,7 +1553,7 @@
              do (set (make-local-variable var) saved-binding))
     (remove-function (local 'imenu-create-index-function) #'eglot-imenu)
     (when eglot--current-flymake-report-fn
-      (eglot--report-to-flymake nil)
+      (eglot--update-diagnostics nil nil)
       (setq eglot--current-flymake-report-fn nil))
     (let ((server eglot--cached-server))
       (setq eglot--cached-server nil)
@@ -1599,20 +1599,7 @@
   (unless eglot--managed-mode
     ;; Called when `revert-buffer-in-progress-p' is t but
     ;; `revert-buffer-preserve-modes' is nil.
-<<<<<<< HEAD
-    (when (and buffer-file-name
-               (or
-                eglot--cached-server
-                (setq eglot--cached-server
-                      (cl-find major-mode
-                               (gethash (or (project-current)
-                                            `(transient . ,default-directory))
-                                        eglot--servers-by-project)
-                               :key #'eglot--major-mode))))
-=======
     (when (and buffer-file-name (eglot-current-server))
-      (setq eglot--unreported-diagnostics `(:just-opened . nil))
->>>>>>> e498cb17
       (eglot--managed-mode)
       (eglot--signal-textDocument/didOpen))))
 
@@ -1873,7 +1860,6 @@
 (cl-defmethod eglot-handle-notification
   (server (_method (eql textDocument/publishDiagnostics)) &key uri diagnostics
           &allow-other-keys) ; FIXME: doesn't respect `eglot-strict-mode'
-<<<<<<< HEAD
   "Handle notification publishDiagnostics.
 
 Set diagnostics on the current server, then update diagnostics in
@@ -1931,47 +1917,6 @@
                             ;; keyword forces flymake to delete
                             ;; them (github#159).
                             :region (cons (point-min) (point-max)))))))))
-=======
-  "Handle notification publishDiagnostics"
-  (if-let ((buffer (find-buffer-visiting (eglot--uri-to-path uri))))
-      (with-current-buffer buffer
-        (cl-loop
-         for diag-spec across diagnostics
-         collect (eglot--dbind ((Diagnostic) range message severity source)
-                     diag-spec
-                   (setq message (concat source ": " message))
-                   (pcase-let
-                       ((sev severity)
-                        (`(,beg . ,end) (eglot--range-region range)))
-                     ;; Fallback to `flymake-diag-region' if server
-                     ;; botched the range
-                     (when (= beg end)
-                       (if-let* ((st (plist-get range :start))
-                                 (diag-region
-                                  (flymake-diag-region
-                                   (current-buffer) (1+ (plist-get st :line))
-                                   (plist-get st :character))))
-                           (setq beg (car diag-region) end (cdr diag-region))
-                         (eglot--widening
-                          (goto-char (point-min))
-                          (setq beg
-                                (point-at-bol
-                                 (1+ (plist-get (plist-get range :start) :line))))
-                          (setq end
-                                (point-at-eol
-                                 (1+ (plist-get (plist-get range :end) :line)))))))
-                     (eglot--make-diag (current-buffer) beg end
-                                       (cond ((<= sev 1) 'eglot-error)
-                                             ((= sev 2)  'eglot-warning)
-                                             (t          'eglot-note))
-                                       message `((eglot-lsp-diag . ,diag-spec)))))
-         into diags
-         finally (cond (eglot--current-flymake-report-fn
-                        (eglot--report-to-flymake diags))
-                       (t
-                        (setq eglot--unreported-diagnostics (cons t diags))))))
-    (jsonrpc--debug server "Diagnostics received for unvisited %s" uri)))
->>>>>>> e498cb17
 
 (cl-defun eglot--register-unregister (server things how)
   "Helper for `registerCapability'.
@@ -2244,7 +2189,6 @@
     :textDocument (eglot--TextDocumentIdentifier))))
 
 (defun eglot-flymake-backend (report-fn &rest _more)
-<<<<<<< HEAD
   "An EGLOT Flymake backend.
 
 Sets REPORT-FN to `eglot--current-flymake-report-fn', then if it
@@ -2257,30 +2201,6 @@
             (uri (eglot--path-to-uri buffer-file-name)))
         (when (and server uri)
           (run-hook-with-args 'eglot-after-diagnostics-hook server uri))))))
-=======
-  "A Flymake backend for Eglot.
-Calls REPORT-FN (or arranges for it to be called) when the server
-publishes diagnostics.  Between calls to this function, REPORT-FN
-may be called multiple times (respecting the protocol of
-`flymake-backend-functions')."
-  (setq eglot--current-flymake-report-fn report-fn)
-  ;; Report anything unreported
-  (when eglot--unreported-diagnostics
-    (eglot--report-to-flymake (cdr eglot--unreported-diagnostics))))
-
-(defun eglot--report-to-flymake (diags)
-  "Internal helper for `eglot-flymake-backend'."
-  (save-restriction
-    (widen)
-    (funcall eglot--current-flymake-report-fn diags
-             ;; If the buffer hasn't changed since last
-             ;; call to the report function, flymake won't
-             ;; delete old diagnostics.  Using :region
-             ;; keyword forces flymake to delete
-             ;; them (github#159).
-             :region (cons (point-min) (point-max))))
-  (setq eglot--unreported-diagnostics nil))
->>>>>>> e498cb17
 
 (defun eglot-xref-backend () "EGLOT xref backend." 'eglot)
 
