;;; eglot.el --- Client for Language Server Protocol (LSP) servers  -*- lexical-binding: t; -*-

;; Copyright (C) 2018-2020 Free Software Foundation, Inc.

;; Version: 1.7
;; Author: João Távora <joaotavora@gmail.com>
;; Maintainer: João Távora <joaotavora@gmail.com>
;; URL: https://github.com/joaotavora/eglot
;; Keywords: convenience, languages
;; Package-Requires: ((emacs "26.1") (jsonrpc "1.0.14") (flymake "1.0.9") (project "0.3.0") (xref "1.0.1") (eldoc "1.11.0"))

;; This program is free software; you can redistribute it and/or modify
;; it under the terms of the GNU General Public License as published by
;; the Free Software Foundation, either version 3 of the License, or
;; (at your option) any later version.

;; This program is distributed in the hope that it will be useful,
;; but WITHOUT ANY WARRANTY; without even the implied warranty of
;; MERCHANTABILITY or FITNESS FOR A PARTICULAR PURPOSE.  See the
;; GNU General Public License for more details.

;; You should have received a copy of the GNU General Public License
;; along with this program.  If not, see <http://www.gnu.org/licenses/>.

;;; Commentary:

;; Simply M-x eglot should be enough to get you started, but here's a
;; little info (see the accompanying README.md or the URL for more).
;;
;; M-x eglot starts a server via a shell-command guessed from
;; `eglot-server-programs', using the current major-mode (for whatever
;; language you're programming in) as a hint.  If it can't guess, it
;; prompts you in the mini-buffer for these things.  Actually, the
;; server needen't be locally started: you can connect to a running
;; server via TCP by entering a <host:port> syntax.
;;
;; Anyway, if the connection is successful, you should see an `eglot'
;; indicator pop up in your mode-line.  More importantly, this means
;; current *and future* file buffers of that major mode *inside your
;; current project* automatically become \"managed\" by the LSP
;; server, i.e.  information about their contents is exchanged
;; periodically to provide enhanced code analysis via
;; `xref-find-definitions', `flymake-mode', `eldoc-mode',
;; `completion-at-point', among others.
;;
;; To "unmanage" these buffers, shutdown the server with M-x
;; eglot-shutdown.
;;
;; You can also do:
;;
;;   (add-hook 'foo-mode-hook 'eglot-ensure)
;;
;; To attempt to start an eglot session automatically everytime a
;; foo-mode buffer is visited.
;;
;;; Code:

(require 'json)
(require 'imenu)
(require 'cl-lib)
(require 'project)
(require 'seq)
(require 'url-parse)
(require 'url-util)
(require 'pcase)
(require 'compile) ; for some faces
(require 'warnings)
(require 'flymake)
(require 'xref)
(eval-when-compile
  (require 'subr-x))
(require 'jsonrpc)
(require 'filenotify)
(require 'ert)
(require 'array)

;; ElDoc is preloaded in Emacs, so `require'-ing won't guarantee we are
;; using the latest version from GNU Elpa when we load eglot.el.  Use an
;; heuristic to see if we need to `load' it in Emacs < 28.
(if (and (< emacs-major-version 28)
         (not (boundp 'eldoc-documentation-strategy)))
    (load "eldoc")
  (require 'eldoc))

;; forward-declare, but don't require (Emacs 28 doesn't seem to care)
(defvar markdown-fontify-code-blocks-natively)
(defvar company-backends)
(defvar company-tooltip-align-annotations)



;;; User tweakable stuff
(defgroup eglot nil
  "Interaction with Language Server Protocol servers"
  :prefix "eglot-"
  :group 'applications)

(defvar eglot-server-programs '((rust-mode . (eglot-rls "rls"))
                                (python-mode . ("pyls"))
                                ((js-mode
                                  typescript-mode)
                                 . ("typescript-language-server" "--stdio"))
                                (sh-mode . ("bash-language-server" "start"))
<<<<<<< HEAD
				((php-mode phps-mode)
                                 . ("php" "vendor/felixfbecker/language-server\
/bin/php-language-server.php"))
=======
                                (php-mode
                                 . ("php" "vendor/felixfbecker/\
language-server/bin/php-language-server.php"))
>>>>>>> fc4c3247
                                ((c++-mode c-mode) . ("ccls"))
                                ((caml-mode tuareg-mode reason-mode)
                                 . ("ocaml-language-server" "--stdio"))
                                (ruby-mode
                                 . ("solargraph" "socket" "--port" :autoport))
                                (haskell-mode
                                 . ("haskell-language-server-wrapper" "--lsp"))
                                (elm-mode . ("elm-language-server"))
                                (kotlin-mode . ("kotlin-language-server"))
                                (go-mode . ("gopls"))
                                ((R-mode ess-r-mode) . ("R" "--slave" "-e"
                                                        "languageserver::run()"))
                                (java-mode . eglot--eclipse-jdt-contact)
                                (dart-mode . ("dart_language_server"))
                                (elixir-mode . ("language_server.sh"))
                                (ada-mode . ("ada_language_server"))
                                (scala-mode . ("metals-emacs"))
                                ((tex-mode context-mode texinfo-mode bibtex-mode)
                                 . ("digestif"))
                                (erlang-mode . ("erlang_ls" "--transport" "stdio"))
                                (nix-mode . ("rnix-lsp"))
                                (gdscript-mode . ("localhost" 6008))
                                (f90-mode . ("fortls")))
  "How the command `eglot' guesses the server to start.
An association list of (MAJOR-MODE . CONTACT) pairs.  MAJOR-MODE
is a mode symbol, or a list of mode symbols.  The associated
CONTACT specifies how to connect to a server for managing buffers
of those modes.  CONTACT can be:

* In the most common case, a list of strings (PROGRAM [ARGS...]).
  PROGRAM is called with ARGS and is expected to serve LSP requests
  over the standard input/output channels.

* A list (HOST PORT [TCP-ARGS...]) where HOST is a string and
  PORT is a positive integer for connecting to a server via TCP.
  Remaining ARGS are passed to `open-network-stream' for
  upgrading the connection with encryption or other capabilities.

* A list (PROGRAM [ARGS...] :autoport [MOREARGS...]), whereupon a
  combination of the two previous options is used.  First, an
  attempt is made to find an available server port, then PROGRAM
  is launched with ARGS; the `:autoport' keyword substituted for
  that number; and MOREARGS.  Eglot then attempts to establish a
  TCP connection to that port number on the localhost.

* A cons (CLASS-NAME . INITARGS) where CLASS-NAME is a symbol
  designating a subclass of `eglot-lsp-server', for representing
  experimental LSP servers.  INITARGS is a keyword-value plist
  used to initialize the object of CLASS-NAME, or a plain list
  interpreted as the previous descriptions of CONTACT.  In the
  latter case that plain list is used to produce a plist with a
  suitable :PROCESS initarg to CLASS-NAME.  The class
  `eglot-lsp-server' descends from `jsonrpc-process-connection',
  which you should see for the semantics of the mandatory
  :PROCESS argument.

* A function of a single argument producing any of the above
  values for CONTACT.  The argument's value is non-nil if the
  connection was requested interactively (e.g. from the `eglot'
  command), and nil if it wasn't (e.g. from `eglot-ensure').  If
  the call is interactive, the function can ask the user for
  hints on finding the required programs, etc.  Otherwise, it
  should not ask the user for any input, and return nil or signal
  an error if it can't produce a valid CONTACT.")

(defface eglot-highlight-symbol-face
  '((t (:inherit bold)))
  "Face used to highlight the symbol at point.")

(defface eglot-mode-line
  '((t (:inherit font-lock-constant-face :weight bold)))
  "Face for package-name in EGLOT's mode line.")

(defcustom eglot-autoreconnect 3
  "Control ability to reconnect automatically to the LSP server.
If t, always reconnect automatically (not recommended).  If nil,
never reconnect automatically after unexpected server shutdowns,
crashes or network failures.  A positive integer number says to
only autoreconnect if the previous successful connection attempt
lasted more than that many seconds."
  :type '(choice (boolean :tag "Whether to inhibit autoreconnection")
                 (integer :tag "Number of seconds")))

(defcustom eglot-connect-timeout 30
  "Number of seconds before timing out LSP connection attempts.
If nil, never time out."
  :type 'number)

(defcustom eglot-sync-connect 3
  "Control blocking of LSP connection attempts.
If t, block for `eglot-connect-timeout' seconds.  A positive
integer number means block for that many seconds, and then wait
for the connection in the background.  nil has the same meaning
as 0, i.e. don't block at all."
  :type '(choice (boolean :tag "Whether to inhibit autoreconnection")
                 (integer :tag "Number of seconds")))

(defcustom eglot-autoshutdown nil
  "If non-nil, shut down server after killing last managed buffer."
  :type 'boolean)

(defcustom eglot-send-changes-idle-time 0.5
  "Don't tell server of changes before Emacs's been idle for this many seconds."
  :type 'number)

(defcustom eglot-events-buffer-size 2000000
  "Control the size of the Eglot events buffer.
If a number, don't let the buffer grow larger than that many
characters.  If 0, don't use an event's buffer at all.  If nil,
let the buffer grow forever."
  :type '(choice (const :tag "No limit" nil)
                 (integer :tag "Number of characters")))

(defcustom eglot-confirm-server-initiated-edits 'confirm
  "Non-nil if server-initiated edits should be confirmed with user."
  :type '(choice (const :tag "Don't show confirmation prompt" nil)
                 (symbol :tag "Show confirmation prompt" 'confirm)))


;;; Constants
;;;
(defconst eglot--symbol-kind-names
  `((1 . "File") (2 . "Module")
    (3 . "Namespace") (4 . "Package") (5 . "Class")
    (6 . "Method") (7 . "Property") (8 . "Field")
    (9 . "Constructor") (10 . "Enum") (11 . "Interface")
    (12 . "Function") (13 . "Variable") (14 . "Constant")
    (15 . "String") (16 . "Number") (17 . "Boolean")
    (18 . "Array") (19 . "Object") (20 . "Key")
    (21 . "Null") (22 . "EnumMember") (23 . "Struct")
    (24 . "Event") (25 . "Operator") (26 . "TypeParameter")))

(defconst eglot--kind-names
  `((1 . "Text") (2 . "Method") (3 . "Function") (4 . "Constructor")
    (5 . "Field") (6 . "Variable") (7 . "Class") (8 . "Interface")
    (9 . "Module") (10 . "Property") (11 . "Unit") (12 . "Value")
    (13 . "Enum") (14 . "Keyword") (15 . "Snippet") (16 . "Color")
    (17 . "File") (18 . "Reference")))

(defconst eglot--{} (make-hash-table) "The empty JSON object.")



;;; Message verification helpers
;;;
(eval-and-compile
  (defvar eglot--lsp-interface-alist
    `(
      (CodeAction (:title) (:kind :diagnostics :edit :command :isPreferred))
      (ConfigurationItem () (:scopeUri :section))
      (Command ((:title . string) (:command . string)) (:arguments))
      (CompletionItem (:label)
                      (:kind :detail :documentation :deprecated :preselect
                             :sortText :filterText :insertText :insertTextFormat
                             :textEdit :additionalTextEdits :commitCharacters
                             :command :data))
      (Diagnostic (:range :message) (:severity :code :source :relatedInformation))
      (DocumentHighlight (:range) (:kind))
      (FileSystemWatcher (:globPattern) (:kind))
      (Hover (:contents) (:range))
      (InitializeResult (:capabilities) (:serverInfo))
      (Location (:uri :range))
      (LogMessageParams (:type :message))
      (MarkupContent (:kind :value))
      (ParameterInformation (:label) (:documentation))
      (Position (:line :character))
      (Range (:start :end))
      (Registration (:id :method) (:registerOptions))
      (ResponseError (:code :message) (:data))
      (ShowMessageParams (:type :message))
      (ShowMessageRequestParams (:type :message) (:actions))
      (SignatureHelp (:signatures) (:activeSignature :activeParameter))
      (SignatureInformation (:label) (:documentation :parameters :activeParameter))
      (SymbolInformation (:name :kind :location)
                         (:deprecated :containerName))
      (DocumentSymbol (:name :range :selectionRange :kind)
                      ;; `:containerName' isn't really allowed , but
                      ;; it simplifies the impl of `eglot-imenu'.
                      (:detail :deprecated :children :containerName))
      (TextDocumentEdit (:textDocument :edits) ())
      (TextEdit (:range :newText))
      (VersionedTextDocumentIdentifier (:uri :version) ())
      (WorkspaceEdit () (:changes :documentChanges))
      )
    "Alist (INTERFACE-NAME . INTERFACE) of known external LSP interfaces.

INTERFACE-NAME is a symbol designated by the spec as
\"interface\".  INTERFACE is a list (REQUIRED OPTIONAL) where
REQUIRED and OPTIONAL are lists of KEYWORD designating field
names that must be, or may be, respectively, present in a message
adhering to that interface.  KEY can be a keyword or a cons (SYM
TYPE), where type is used by `cl-typep' to check types at
runtime.

Here's what an element of this alist might look like:

    (Command ((:title . string) (:command . string)) (:arguments))"))

(eval-and-compile
  (defvar eglot-strict-mode (if load-file-name '()
                              '(disallow-non-standard-keys
                                ;; Uncomment these two for fun at
                                ;; compile-time or with flymake-mode.
                                ;;
                                ;; enforce-required-keys
                                ;; enforce-optional-keys
                                ))
    "How strictly to check LSP interfaces at compile- and run-time.

Value is a list of symbols (if the list is empty, no checks are
performed).

If the symbol `disallow-non-standard-keys' is present, an error
is raised if any extraneous fields are sent by the server.  At
compile-time, a warning is raised if a destructuring spec
includes such a field.

If the symbol `enforce-required-keys' is present, an error is
raised if any required fields are missing from the message sent
from the server.  At compile-time, a warning is raised if a
destructuring spec doesn't use such a field.

If the symbol `enforce-optional-keys' is present, nothing special
happens at run-time.  At compile-time, a warning is raised if a
destructuring spec doesn't use all optional fields.

If the symbol `disallow-unknown-methods' is present, Eglot warns
on unknown notifications and errors on unknown requests.
"))

(defun eglot--plist-keys (plist)
  (cl-loop for (k _v) on plist by #'cddr collect k))

(cl-defun eglot--check-object (interface-name
                               object
                               &optional
                               (enforce-required t)
                               (disallow-non-standard t)
                               (check-types t))
  "Check that OBJECT conforms to INTERFACE.  Error otherwise."
  (cl-destructuring-bind
      (&key types required-keys optional-keys &allow-other-keys)
      (eglot--interface interface-name)
    (when-let ((missing (and enforce-required
                             (cl-set-difference required-keys
                                                (eglot--plist-keys object)))))
      (eglot--error "A `%s' must have %s" interface-name missing))
    (when-let ((excess (and disallow-non-standard
                            (cl-set-difference
                             (eglot--plist-keys object)
                             (append required-keys optional-keys)))))
      (eglot--error "A `%s' mustn't have %s" interface-name excess))
    (when check-types
      (cl-loop
       for (k v) on object by #'cddr
       for type = (or (cdr (assoc k types)) t) ;; FIXME: enforce nil type?
       unless (cl-typep v type)
       do (eglot--error "A `%s' must have a %s as %s, but has %s"
                        interface-name )))
    t))

(eval-and-compile
  (defun eglot--keywordize-vars (vars)
    (mapcar (lambda (var) (intern (format ":%s" var))) vars))

  (defun eglot--ensure-type (k) (if (consp k) k (cons k t)))

  (defun eglot--interface (interface-name)
    (let* ((interface (assoc interface-name eglot--lsp-interface-alist))
           (required (mapcar #'eglot--ensure-type (car (cdr interface))))
           (optional (mapcar #'eglot--ensure-type (cadr (cdr interface)))))
      (list :types (append required optional)
            :required-keys (mapcar #'car required)
            :optional-keys (mapcar #'car optional))))

  (defun eglot--check-dspec (interface-name dspec)
    "Check destructuring spec DSPEC against INTERFACE-NAME."
    (cl-destructuring-bind (&key required-keys optional-keys &allow-other-keys)
        (eglot--interface interface-name)
      (cond ((or required-keys optional-keys)
             (let ((too-many
                    (and
                     (memq 'disallow-non-standard-keys eglot-strict-mode)
                     (cl-set-difference
                      (eglot--keywordize-vars dspec)
                      (append required-keys optional-keys))))
                   (ignored-required
                    (and
                     (memq 'enforce-required-keys eglot-strict-mode)
                     (cl-set-difference
                      required-keys (eglot--keywordize-vars dspec))))
                   (missing-out
                    (and
                     (memq 'enforce-optional-keys eglot-strict-mode)
                     (cl-set-difference
                      optional-keys (eglot--keywordize-vars dspec)))))
               (when too-many (byte-compile-warn
                               "Destructuring for %s has extraneous %s"
                               interface-name too-many))
               (when ignored-required (byte-compile-warn
                                       "Destructuring for %s ignores required %s"
                                       interface-name ignored-required))
               (when missing-out (byte-compile-warn
                                  "Destructuring for %s is missing out on %s"
                                  interface-name missing-out))))
            (t
             (byte-compile-warn "Unknown LSP interface %s" interface-name))))))

(cl-defmacro eglot--dbind (vars object &body body)
  "Destructure OBJECT, binding VARS in BODY.
VARS is ([(INTERFACE)] SYMS...)
Honour `eglot-strict-mode'."
  (declare (indent 2) (debug (sexp sexp &rest form)))
  (let ((interface-name (if (consp (car vars))
                            (car (pop vars))))
        (object-once (make-symbol "object-once"))
        (fn-once (make-symbol "fn-once")))
    (cond (interface-name
           (eglot--check-dspec interface-name vars)
           `(let ((,object-once ,object))
              (cl-destructuring-bind (&key ,@vars &allow-other-keys) ,object-once
                (eglot--check-object ',interface-name ,object-once
                                     (memq 'enforce-required-keys eglot-strict-mode)
                                     (memq 'disallow-non-standard-keys eglot-strict-mode)
                                     (memq 'check-types eglot-strict-mode))
                ,@body)))
          (t
           `(let ((,object-once ,object)
                  (,fn-once (lambda (,@vars) ,@body)))
              (if (memq 'disallow-non-standard-keys eglot-strict-mode)
                  (cl-destructuring-bind (&key ,@vars) ,object-once
                    (funcall ,fn-once ,@vars))
                (cl-destructuring-bind (&key ,@vars &allow-other-keys) ,object-once
                  (funcall ,fn-once ,@vars))))))))


(cl-defmacro eglot--lambda (cl-lambda-list &body body)
  "Function of args CL-LAMBDA-LIST for processing INTERFACE objects.
Honour `eglot-strict-mode'."
  (declare (indent 1) (debug (sexp &rest form)))
  (let ((e (cl-gensym "jsonrpc-lambda-elem")))
    `(lambda (,e) (eglot--dbind ,cl-lambda-list ,e ,@body))))

(cl-defmacro eglot--dcase (obj &rest clauses)
  "Like `pcase', but for the LSP object OBJ.
CLAUSES is a list (DESTRUCTURE FORMS...) where DESTRUCTURE is
treated as in `eglot-dbind'."
  (declare (indent 1) (debug (sexp &rest (sexp &rest form))))
  (let ((obj-once (make-symbol "obj-once")))
    `(let ((,obj-once ,obj))
       (cond
        ,@(cl-loop
           for (vars . body) in clauses
           for vars-as-keywords = (eglot--keywordize-vars vars)
           for interface-name = (if (consp (car vars))
                                    (car (pop vars)))
           for condition =
           (cond (interface-name
                  (eglot--check-dspec interface-name vars)
                  ;; In this mode, in runtime, we assume
                  ;; `eglot-strict-mode' is partially on, otherwise we
                  ;; can't disambiguate between certain types.
                  `(ignore-errors
                     (eglot--check-object
                      ',interface-name ,obj-once
                      t
                      (memq 'disallow-non-standard-keys eglot-strict-mode)
                      t)))
                 (t
                  ;; In this interface-less mode we don't check
                  ;; `eglot-strict-mode' at all: just check that the object
                  ;; has all the keys the user wants to destructure.
                  `(null (cl-set-difference
                          ',vars-as-keywords
                          (eglot--plist-keys ,obj-once)))))
           collect `(,condition
                     (cl-destructuring-bind (&key ,@vars &allow-other-keys)
                         ,obj-once
                       ,@body)))
        (t
         (eglot--error "%S didn't match any of %S"
                       ,obj-once
                       ',(mapcar #'car clauses)))))))


;;; API (WORK-IN-PROGRESS!)
;;;
(cl-defmacro eglot--when-live-buffer (buf &rest body)
  "Check BUF live, then do BODY in it." (declare (indent 1) (debug t))
  (let ((b (cl-gensym)))
    `(let ((,b ,buf)) (if (buffer-live-p ,b) (with-current-buffer ,b ,@body)))))

(cl-defmacro eglot--when-buffer-window (buf &body body)
  "Check BUF showing somewhere, then do BODY in it" (declare (indent 1) (debug t))
  (let ((b (cl-gensym)))
    `(let ((,b ,buf))
       ;;notice the exception when testing with `ert'
       (when (or (get-buffer-window ,b) (ert-running-test))
         (with-current-buffer ,b ,@body)))))

(cl-defmacro eglot--widening (&rest body)
  "Save excursion and restriction. Widen. Then run BODY." (declare (debug t))
  `(save-excursion (save-restriction (widen) ,@body)))

(cl-defgeneric eglot-handle-request (server method &rest params)
  "Handle SERVER's METHOD request with PARAMS.")

(cl-defgeneric eglot-handle-notification (server method &rest params)
  "Handle SERVER's METHOD notification with PARAMS.")

(cl-defgeneric eglot-execute-command (server command arguments)
  "Ask SERVER to execute COMMAND with ARGUMENTS.")

(cl-defgeneric eglot-initialization-options (server)
  "JSON object to send under `initializationOptions'"
  (:method (_s) eglot--{})) ; blank default

(cl-defgeneric eglot-register-capability (server method id &rest params)
  "Ask SERVER to register capability METHOD marked with ID."
  (:method
   (_s method _id &rest _params)
   (eglot--warn "Server tried to register unsupported capability `%s'"
                method)))

(cl-defgeneric eglot-unregister-capability (server method id &rest params)
  "Ask SERVER to register capability METHOD marked with ID."
  (:method
   (_s method _id &rest _params)
   (eglot--warn "Server tried to unregister unsupported capability `%s'"
                method)))

(cl-defgeneric eglot-client-capabilities (server)
  "What the EGLOT LSP client supports for SERVER."
  (:method (_s)
           (list
            :workspace (list
                        :applyEdit t
                        :executeCommand `(:dynamicRegistration :json-false)
                        :workspaceEdit `(:documentChanges :json-false)
                        :didChangeWatchedFiles `(:dynamicRegistration t)
                        :symbol `(:dynamicRegistration :json-false)
                        :configuration t)
            :textDocument
            (list
             :synchronization (list
                               :dynamicRegistration :json-false
                               :willSave t :willSaveWaitUntil t :didSave t)
             :completion      (list :dynamicRegistration :json-false
                                    :completionItem
                                    `(:snippetSupport
                                      ,(if (eglot--snippet-expansion-fn)
                                           t
                                         :json-false))
                                    :contextSupport t)
             :hover              (list :dynamicRegistration :json-false
                                       :contentFormat
                                       (if (fboundp 'gfm-view-mode)
                                           ["markdown" "plaintext"]
                                         ["plaintext"]))
             :signatureHelp      (list :dynamicRegistration :json-false
                                       :signatureInformation
                                       `(:parameterInformation
                                         (:labelOffsetSupport t)))
             :references         `(:dynamicRegistration :json-false)
             :definition         `(:dynamicRegistration :json-false)
             :declaration        `(:dynamicRegistration :json-false)
             :implementation     `(:dynamicRegistration :json-false)
             :typeDefinition     `(:dynamicRegistration :json-false)
             :documentSymbol     (list
                                  :dynamicRegistration :json-false
                                  :hierarchicalDocumentSymbolSupport t
                                  :symbolKind `(:valueSet
                                                [,@(mapcar
                                                    #'car eglot--symbol-kind-names)]))
             :documentHighlight  `(:dynamicRegistration :json-false)
             :codeAction         (list
                                  :dynamicRegistration :json-false
                                  :codeActionLiteralSupport
                                  '(:codeActionKind
                                    (:valueSet
                                     ["quickfix"
                                      "refactor" "refactor.extract"
                                      "refactor.inline" "refactor.rewrite"
                                      "source" "source.organizeImports"]))
                                  :isPreferredSupport t)
             :formatting         `(:dynamicRegistration :json-false)
             :rangeFormatting    `(:dynamicRegistration :json-false)
             :rename             `(:dynamicRegistration :json-false)
             :publishDiagnostics `(:relatedInformation :json-false))
            :experimental eglot--{})))

(defclass eglot-lsp-server (jsonrpc-process-connection)
  ((project-nickname
    :documentation "Short nickname for the associated project."
    :accessor eglot--project-nickname
    :reader eglot-project-nickname)
   (major-mode
    :documentation "Major mode symbol."
    :accessor eglot--major-mode)
   (capabilities
    :documentation "JSON object containing server capabilities."
    :accessor eglot--capabilities)
   (server-info
    :documentation "JSON object containing server info."
    :accessor eglot--server-info)
   (shutdown-requested
    :documentation "Flag set when server is shutting down."
    :accessor eglot--shutdown-requested)
   (project
    :documentation "Project associated with server."
    :accessor eglot--project)
   (spinner
    :documentation "List (ID DOING-WHAT DONE-P) representing server progress."
    :initform `(nil nil t) :accessor eglot--spinner)
   (inhibit-autoreconnect
    :initform t
    :documentation "Generalized boolean inhibiting auto-reconnection if true."
    :accessor eglot--inhibit-autoreconnect)
   (file-watches
    :documentation "Map ID to list of WATCHES for `didChangeWatchedFiles'."
    :initform (make-hash-table :test #'equal) :accessor eglot--file-watches)
   (managed-buffers
    :documentation "List of buffers managed by server."
    :accessor eglot--managed-buffers)
   (saved-initargs
    :documentation "Saved initargs for reconnection purposes."
    :accessor eglot--saved-initargs)
   (inferior-process
    :documentation "Server subprocess started automatically."
    :accessor eglot--inferior-process))
  :documentation
  "Represents a server. Wraps a process for LSP communication.")


;;; Process management
(defvar eglot--servers-by-project (make-hash-table :test #'equal)
  "Keys are projects.  Values are lists of processes.")

(defun eglot-shutdown (server &optional _interactive timeout preserve-buffers)
  "Politely ask SERVER to quit.
Interactively, read SERVER from the minibuffer unless there is
only one and it's managing the current buffer.

Forcefully quit it if it doesn't respond within TIMEOUT seconds.
Don't leave this function with the server still running.

If PRESERVE-BUFFERS is non-nil (interactively, when called with a
prefix argument), do not kill events and output buffers of
SERVER.  ."
  (interactive (list (eglot--read-server "Shutdown which server"
                                         (eglot-current-server))
                     t nil current-prefix-arg))
  (eglot--message "Asking %s politely to terminate" (jsonrpc-name server))
  (unwind-protect
      (progn
        (setf (eglot--shutdown-requested server) t)
        (jsonrpc-request server :shutdown nil :timeout (or timeout 1.5))
        (jsonrpc-notify server :exit nil))
    ;; Now ask jsonrpc.el to shut down the server.
    (jsonrpc-shutdown server (not preserve-buffers))
    (unless preserve-buffers (kill-buffer (jsonrpc-events-buffer server)))))

(defun eglot--on-shutdown (server)
  "Called by jsonrpc.el when SERVER is already dead."
  ;; Turn off `eglot--managed-mode' where appropriate.
  (dolist (buffer (eglot--managed-buffers server))
    (let (;; Avoid duplicate shutdowns (github#389)
          (eglot-autoshutdown nil))
      (eglot--when-live-buffer buffer (eglot--managed-mode-off))))
  ;; Kill any expensive watches
  (maphash (lambda (_id watches)
             (mapcar #'file-notify-rm-watch watches))
           (eglot--file-watches server))
  ;; Kill any autostarted inferior processes
  (when-let (proc (eglot--inferior-process server))
    (delete-process proc))
  ;; Sever the project/server relationship for `server'
  (setf (gethash (eglot--project server) eglot--servers-by-project)
        (delq server
              (gethash (eglot--project server) eglot--servers-by-project)))
  (cond ((eglot--shutdown-requested server)
         t)
        ((not (eglot--inhibit-autoreconnect server))
         (eglot--warn "Reconnecting after unexpected server exit.")
         (eglot-reconnect server))
        ((timerp (eglot--inhibit-autoreconnect server))
         (eglot--warn "Not auto-reconnecting, last one didn't last long."))))

(defun eglot--all-major-modes ()
  "Return all known major modes."
  (let ((retval))
    (mapatoms (lambda (sym)
                (when (plist-member (symbol-plist sym) 'derived-mode-parent)
                  (push sym retval))))
    retval))

(defvar eglot--command-history nil
  "History of CONTACT arguments to `eglot'.")

(defun eglot--guess-contact (&optional interactive)
  "Helper for `eglot'.
Return (MANAGED-MODE PROJECT CLASS CONTACT).  If INTERACTIVE is
non-nil, maybe prompt user, else error as soon as something can't
be guessed."
  (let* ((guessed-mode (if buffer-file-name major-mode))
         (managed-mode
          (cond
           ((and interactive
                 (or (>= (prefix-numeric-value current-prefix-arg) 16)
                     (not guessed-mode)))
            (intern
             (completing-read
              "[eglot] Start a server to manage buffers of what major mode? "
              (mapcar #'symbol-name (eglot--all-major-modes)) nil t
              (symbol-name guessed-mode) nil (symbol-name guessed-mode) nil)))
           ((not guessed-mode)
            (eglot--error "Can't guess mode to manage for `%s'" (current-buffer)))
           (t guessed-mode)))
         (project (or (project-current) `(transient . ,default-directory)))
         (guess (cdr (assoc managed-mode eglot-server-programs
                            (lambda (m1 m2)
                              (cl-find
                               m2 (if (listp m1) m1 (list m1))
                               :test #'provided-mode-derived-p)))))
         (guess (if (functionp guess)
                    (funcall guess interactive)
                  guess))
         (class (or (and (consp guess) (symbolp (car guess))
                         (prog1 (unless current-prefix-arg (car guess))
                           (setq guess (cdr guess))))
                    'eglot-lsp-server))
         (program (and (listp guess)
                       (stringp (car guess))
                       ;; A second element might be the port of a (host, port)
                       ;; pair, but in that case it is not a string.
                       (or (null (cdr guess)) (stringp (cadr guess)))
                       (car guess)))
         (base-prompt
          (and interactive
               "Enter program to execute (or <host>:<port>): "))
         (program-guess
          (and program
               (combine-and-quote-strings (cl-subst ":autoport:"
                                                    :autoport guess))))
         (prompt
          (and base-prompt
               (cond (current-prefix-arg base-prompt)
                     ((null guess)
                      (format "[eglot] Sorry, couldn't guess for `%s'!\n%s"
                              managed-mode base-prompt))
                     ((and program (not (executable-find program)))
                      (concat (format "[eglot] I guess you want to run `%s'"
                                      program-guess)
                              (format ", but I can't find `%s' in PATH!" program)
                              "\n" base-prompt)))))
         (contact
          (or (and prompt
                   (let ((s (read-shell-command
                             prompt
                             program-guess
                             'eglot-command-history)))
                     (if (string-match "^\\([^\s\t]+\\):\\([[:digit:]]+\\)$"
                                       (string-trim s))
                         (list (match-string 1 s)
                               (string-to-number (match-string 2 s)))
                       (cl-subst
                        :autoport ":autoport:" (split-string-and-unquote s)
                        :test #'equal))))
              guess
              (eglot--error "Couldn't guess for `%s'!" managed-mode))))
    (list managed-mode project class contact)))

;;;###autoload
(defun eglot (managed-major-mode project class contact &optional interactive)
  "Manage a project with a Language Server Protocol (LSP) server.

The LSP server of CLASS is started (or contacted) via CONTACT.
If this operation is successful, current *and future* file
buffers of MANAGED-MAJOR-MODE inside PROJECT become \"managed\"
by the LSP server, meaning information about their contents is
exchanged periodically to provide enhanced code-analysis via
`xref-find-definitions', `flymake-mode', `eldoc-mode',
`completion-at-point', among others.

Interactively, the command attempts to guess MANAGED-MAJOR-MODE
from current buffer, CLASS and CONTACT from
`eglot-server-programs' and PROJECT from `project-current'.  If
it can't guess, the user is prompted.  With a single
\\[universal-argument] prefix arg, it always prompt for COMMAND.
With two \\[universal-argument] prefix args, also prompts for
MANAGED-MAJOR-MODE.

PROJECT is a project instance as returned by `project-current'.

CLASS is a subclass of `eglot-lsp-server'.

CONTACT specifies how to contact the server.  It is a
keyword-value plist used to initialize CLASS or a plain list as
described in `eglot-server-programs', which see.

INTERACTIVE is t if called interactively."
  (interactive (append (eglot--guess-contact t) '(t)))
  (let* ((current-server (eglot-current-server))
         (live-p (and current-server (jsonrpc-running-p current-server))))
    (if (and live-p
             interactive
             (y-or-n-p "[eglot] Live process found, reconnect instead? "))
        (eglot-reconnect current-server interactive)
      (when live-p (ignore-errors (eglot-shutdown current-server)))
      (eglot--connect managed-major-mode project class contact))))

(defun eglot-reconnect (server &optional interactive)
  "Reconnect to SERVER.
INTERACTIVE is t if called interactively."
  (interactive (list (eglot--current-server-or-lose) t))
  (when (jsonrpc-running-p server)
    (ignore-errors (eglot-shutdown server interactive nil 'preserve-buffers)))
  (eglot--connect (eglot--major-mode server)
                  (eglot--project server)
                  (eieio-object-class-name server)
                  (eglot--saved-initargs server))
  (eglot--message "Reconnected!"))

(defvar eglot--managed-mode) ; forward decl

;;;###autoload
(defun eglot-ensure ()
  "Start Eglot session for current buffer if there isn't one."
  (let ((buffer (current-buffer)))
    (cl-labels
        ((maybe-connect
          ()
          (remove-hook 'post-command-hook #'maybe-connect nil)
          (eglot--when-live-buffer buffer
            (unless eglot--managed-mode
              (apply #'eglot--connect (eglot--guess-contact))))))
      (when buffer-file-name
        (add-hook 'post-command-hook #'maybe-connect 'append nil)))))

(defun eglot-events-buffer (server)
  "Display events buffer for SERVER.
Use current server's or first available Eglot events buffer."
  (interactive (list (eglot-current-server)))
  (let ((buffer (if server (jsonrpc-events-buffer server)
                  (cl-find "\\*EGLOT.*events\\*"
                           (buffer-list)
                           :key #'buffer-name :test #'string-match))))
    (if buffer (display-buffer buffer)
      (eglot--error "Can't find an Eglot events buffer!"))))

(defun eglot-stderr-buffer (server)
  "Display stderr buffer for SERVER."
  (interactive (list (eglot--current-server-or-lose)))
  (display-buffer (jsonrpc-stderr-buffer server)))

(defun eglot-forget-pending-continuations (server)
  "Forget pending requests for SERVER."
  (interactive (list (eglot--current-server-or-lose)))
  (jsonrpc-forget-pending-continuations server))

(defvar eglot-connect-hook
  '(eglot-signal-didChangeConfiguration)
  "Hook run after connecting in `eglot--connect'.")

(defvar eglot-server-initialized-hook
  '()
  "Hook run after a `eglot-lsp-server' instance is created.

That is before a connection was established. Use
`eglot-connect-hook' to hook into when a connection was
successfully established and the server on the other side has
received the initializing configuration.

Each function is passed the server as an argument")

(defun eglot--connect (managed-major-mode project class contact)
  "Connect to MANAGED-MAJOR-MODE, PROJECT, CLASS and CONTACT.
This docstring appeases checkdoc, that's all."
  (let* ((default-directory (project-root project))
         (nickname (file-name-base (directory-file-name default-directory)))
         (readable-name (format "EGLOT (%s/%s)" nickname managed-major-mode))
         autostart-inferior-process
         (contact (if (functionp contact) (funcall contact) contact))
         (initargs
          (cond ((keywordp (car contact)) contact)
                ((integerp (cadr contact))
                 `(:process ,(lambda ()
                               (apply #'open-network-stream
                                      readable-name nil
                                      (car contact) (cadr contact)
                                      (cddr contact)))))
                ((and (stringp (car contact)) (memq :autoport contact))
                 `(:process ,(lambda ()
                               (pcase-let ((`(,connection . ,inferior)
                                            (eglot--inferior-bootstrap
                                             readable-name
                                             contact)))
                                 (setq autostart-inferior-process inferior)
                                 connection))))
                ((stringp (car contact))
                 `(:process
                   ,(lambda ()
                      (let ((default-directory default-directory))
                        (make-process
                         :name readable-name
                         :command contact
                         :connection-type 'pipe
                         :coding 'utf-8-emacs-unix
                         :noquery t
                         :stderr (get-buffer-create
                                  (format "*%s stderr*" readable-name)))))))))
         (spread (lambda (fn) (lambda (server method params)
                                (apply fn server method (append params nil)))))
         (server
          (apply
           #'make-instance class
           :name readable-name
           :events-buffer-scrollback-size eglot-events-buffer-size
           :notification-dispatcher (funcall spread #'eglot-handle-notification)
           :request-dispatcher (funcall spread #'eglot-handle-request)
           :on-shutdown #'eglot--on-shutdown
           initargs))
         (cancelled nil)
         (tag (make-symbol "connected-catch-tag")))
    (setf (eglot--saved-initargs server) initargs)
    (setf (eglot--project server) project)
    (setf (eglot--project-nickname server) nickname)
    (setf (eglot--major-mode server) managed-major-mode)
    (setf (eglot--inferior-process server) autostart-inferior-process)
    (run-hook-with-args 'eglot-server-initialized-hook server)
    ;; Now start the handshake.  To honour `eglot-sync-connect'
    ;; maybe-sync-maybe-async semantics we use `jsonrpc-async-request'
    ;; and mimic most of `jsonrpc-request'.
    (unwind-protect
        (condition-case _quit
            (let ((retval
                   (catch tag
                     (jsonrpc-async-request
                      server
                      :initialize
                      (list :processId (unless (eq (jsonrpc-process-type server)
                                                   'network)
                                         (emacs-pid))
                            :rootPath (expand-file-name default-directory)
                            :rootUri (eglot--path-to-uri default-directory)
                            :initializationOptions (eglot-initialization-options
                                                    server)
                            :capabilities (eglot-client-capabilities server))
                      :success-fn
                      (eglot--lambda ((InitializeResult) capabilities serverInfo)
                        (unless cancelled
                          (push server
                                (gethash project eglot--servers-by-project))
                          (setf (eglot--capabilities server) capabilities)
                          (setf (eglot--server-info server) serverInfo)
                          (jsonrpc-notify server :initialized eglot--{})
                          (dolist (buffer (buffer-list))
                            (with-current-buffer buffer
                              ;; No need to pass SERVER as an argument: it has
                              ;; been registered in `eglot--servers-by-project',
                              ;; so that it can be found (and cached) from
                              ;; `eglot--maybe-activate-editing-mode' in any
                              ;; managed buffer.
                              (eglot--maybe-activate-editing-mode)))
                          (setf (eglot--inhibit-autoreconnect server)
                                (cond
                                 ((booleanp eglot-autoreconnect)
                                  (not eglot-autoreconnect))
                                 ((cl-plusp eglot-autoreconnect)
                                  (run-with-timer
                                   eglot-autoreconnect nil
                                   (lambda ()
                                     (setf (eglot--inhibit-autoreconnect server)
                                           (null eglot-autoreconnect)))))))
                          (let ((default-directory (project-root project))
                                (major-mode managed-major-mode))
                            (hack-dir-local-variables-non-file-buffer)
                            (run-hook-with-args 'eglot-connect-hook server))
                          (eglot--message
                           "Connected! Server `%s' now managing `%s' buffers \
in project `%s'."
                           (or (plist-get serverInfo :name)
                               (jsonrpc-name server))
                           managed-major-mode
                           (eglot-project-nickname server))
                          (when tag (throw tag t))))
                      :timeout eglot-connect-timeout
                      :error-fn (eglot--lambda ((ResponseError) code message)
                                  (unless cancelled
                                    (jsonrpc-shutdown server)
                                    (let ((msg (format "%s: %s" code message)))
                                      (if tag (throw tag `(error . ,msg))
                                        (eglot--error msg)))))
                      :timeout-fn (lambda ()
                                    (unless cancelled
                                      (jsonrpc-shutdown server)
                                      (let ((msg (format "Timed out")))
                                        (if tag (throw tag `(error . ,msg))
                                          (eglot--error msg))))))
                     (cond ((numberp eglot-sync-connect)
                            (accept-process-output nil eglot-sync-connect))
                           (eglot-sync-connect
                            (while t (accept-process-output nil 30)))))))
              (pcase retval
                (`(error . ,msg) (eglot--error msg))
                (`nil (eglot--message "Waiting in background for server `%s'"
                                      (jsonrpc-name server))
                      nil)
                (_ server)))
          (quit (jsonrpc-shutdown server) (setq cancelled 'quit)))
      (setq tag nil))))

(defun eglot--inferior-bootstrap (name contact &optional connect-args)
  "Use CONTACT to start a server, then connect to it.
Return a cons of two process objects (CONNECTION . INFERIOR).
Name both based on NAME.
CONNECT-ARGS are passed as additional arguments to
`open-network-stream'."
  (let* ((port-probe (make-network-process :name "eglot-port-probe-dummy"
                                           :server t
                                           :host "localhost"
                                           :service 0))
         (port-number (unwind-protect
                          (process-contact port-probe :service)
                        (delete-process port-probe)))
         inferior connection)
    (unwind-protect
        (progn
          (setq inferior
                (make-process
                 :name (format "autostart-inferior-%s" name)
                 :stderr (format "*%s stderr*" name)
                 :noquery t
                 :command (cl-subst
                           (format "%s" port-number) :autoport contact)))
          (setq connection
                (cl-loop
                 repeat 10 for i from 1
                 do (accept-process-output nil 0.5)
                 while (process-live-p inferior)
                 do (eglot--message
                     "Trying to connect to localhost and port %s (attempt %s)"
                     port-number i)
                 thereis (ignore-errors
                           (apply #'open-network-stream
                                  (format "autoconnect-%s" name)
                                  nil
                                  "localhost" port-number connect-args))))
          (cons connection inferior))
      (cond ((and (process-live-p connection)
                  (process-live-p inferior))
             (eglot--message "Done, connected to %s!" port-number))
            (t
             (when inferior (delete-process inferior))
             (when connection (delete-process connection))
             (eglot--error "Could not start and connect to server%s"
                           (if inferior
                               (format " started with %s"
                                       (process-command inferior))
                             "!")))))))


;;; Helpers (move these to API?)
;;;
(defun eglot--error (format &rest args)
  "Error out with FORMAT with ARGS."
  (error "[eglot] %s" (apply #'format format args)))

(defun eglot--message (format &rest args)
  "Message out with FORMAT with ARGS."
  (message "[eglot] %s" (apply #'format format args)))

(defun eglot--warn (format &rest args)
  "Warning message with FORMAT and ARGS."
  (apply #'eglot--message (concat "(warning) " format) args)
  (let ((warning-minimum-level :error))
    (display-warning 'eglot (apply #'format format args) :warning)))

(defun eglot-current-column () (- (point) (point-at-bol)))

(defvar eglot-current-column-function #'eglot-lsp-abiding-column
  "Function to calculate the current column.

This is the inverse operation of
`eglot-move-to-column-function' (which see).  It is a function of
no arguments returning a column number.  For buffers managed by
fully LSP-compliant servers, this should be set to
`eglot-lsp-abiding-column' (the default), and
`eglot-current-column' for all others.")

(defun eglot-lsp-abiding-column (&optional lbp)
  "Calculate current COLUMN as defined by the LSP spec.
LBP defaults to `line-beginning-position'."
  (/ (- (length (encode-coding-region (or lbp (line-beginning-position))
                                      (point) 'utf-16 t))
        2)
     2))

(defun eglot--pos-to-lsp-position (&optional pos)
  "Convert point POS to LSP position."
  (eglot--widening
   (list :line (1- (line-number-at-pos pos t)) ; F!@&#$CKING OFF-BY-ONE
         :character (progn (when pos (goto-char pos))
                           (funcall eglot-current-column-function)))))

(defvar eglot-move-to-column-function #'eglot-move-to-lsp-abiding-column
  "Function to move to a column reported by the LSP server.

According to the standard, LSP column/character offsets are based
on a count of UTF-16 code units, not actual visual columns.  So
when LSP says position 3 of a line containing just \"aXbc\",
where X is a multi-byte character, it actually means `b', not
`c'. However, many servers don't follow the spec this closely.

For buffers managed by fully LSP-compliant servers, this should
be set to `eglot-move-to-lsp-abiding-column' (the default), and
`eglot-move-to-column' for all others.")

(defun eglot-move-to-column (column)
  "Move to COLUMN without closely following the LSP spec."
  ;; We cannot use `move-to-column' here, because it moves to *visual*
  ;; columns, which can be different from LSP columns in case of
  ;; `whitespace-mode', `prettify-symbols-mode', etc.  (github#296,
  ;; github#297)
  (goto-char (min (+ (line-beginning-position) column)
                  (line-end-position))))

(defun eglot-move-to-lsp-abiding-column (column)
  "Move to COLUMN abiding by the LSP spec."
  (save-restriction
    (cl-loop
     with lbp = (line-beginning-position)
     initially
     (narrow-to-region lbp (line-end-position))
     (move-to-column column)
     for diff = (- column
                   (eglot-lsp-abiding-column lbp))
     until (zerop diff)
     do (condition-case eob-err
            (forward-char (/ (if (> diff 0) (1+ diff) (1- diff)) 2))
          (end-of-buffer (cl-return eob-err))))))

(defun eglot--lsp-position-to-point (pos-plist &optional marker)
  "Convert LSP position POS-PLIST to Emacs point.
If optional MARKER, return a marker instead"
  (save-excursion
    (save-restriction
      (widen)
      (goto-char (point-min))
      (forward-line (min most-positive-fixnum
                         (plist-get pos-plist :line)))
      (unless (eobp) ;; if line was excessive leave point at eob
        (let ((tab-width 1)
              (col (plist-get pos-plist :character)))
          (unless (wholenump col)
            (eglot--warn
             "Caution: LSP server sent invalid character position %s. Using 0 instead."
             col)
            (setq col 0))
          (funcall eglot-move-to-column-function col)))
      (if marker (copy-marker (point-marker)) (point)))))

(defun eglot--path-to-uri (path)
  "URIfy PATH."
  (url-hexify-string
   (concat "file://" (if (eq system-type 'windows-nt) "/") (file-truename path))
   url-path-allowed-chars))

(defun eglot--uri-to-path (uri)
  "Convert URI to a file path."
  (when (keywordp uri) (setq uri (substring (symbol-name uri) 1)))
  (let ((retval (url-filename (url-generic-parse-url (url-unhex-string uri)))))
    (if (eq system-type 'windows-nt) (substring retval 1) retval)))

(defun eglot--snippet-expansion-fn ()
  "Compute a function to expand snippets.
Doubles as an indicator of snippet support."
  (and (boundp 'yas-minor-mode)
       (symbol-value 'yas-minor-mode)
       'yas-expand-snippet))

(defun eglot--format-markup (markup)
  "Format MARKUP according to LSP's spec."
  (pcase-let ((`(,string ,mode)
               (if (stringp markup) (list markup 'gfm-view-mode)
                 (list (plist-get markup :value)
                       (pcase (plist-get markup :kind)
                         ("markdown" 'gfm-view-mode)
                         ("plaintext" 'text-mode)
                         (_ major-mode))))))
    (with-temp-buffer
      (setq-local markdown-fontify-code-blocks-natively t)
      (insert string)
      (ignore-errors (delay-mode-hooks (funcall mode)))
      (font-lock-ensure)
      (string-trim (filter-buffer-substring (point-min) (point-max))))))

(defcustom eglot-ignored-server-capabilites (list)
  "LSP server capabilities that Eglot could use, but won't.
You could add, for instance, the symbol
`:documentHighlightProvider' to prevent automatic highlighting
under cursor."
  :type '(repeat
          (choice
           (const :tag "Documentation on hover" :hoverProvider)
           (const :tag "Code completion" :completionProvider)
           (const :tag "Function signature help" :signatureHelpProvider)
           (const :tag "Go to definition" :definitionProvider)
           (const :tag "Go to type definition" :typeDefinitionProvider)
           (const :tag "Go to implementation" :implementationProvider)
           (const :tag "Go to declaration" :implementationProvider)
           (const :tag "Find references" :referencesProvider)
           (const :tag "Highlight symbols automatically" :documentHighlightProvider)
           (const :tag "List symbols in buffer" :documentSymbolProvider)
           (const :tag "List symbols in workspace" :workspaceSymbolProvider)
           (const :tag "Execute code actions" :codeActionProvider)
           (const :tag "Code lens" :codeLensProvider)
           (const :tag "Format buffer" :documentFormattingProvider)
           (const :tag "Format portion of buffer" :documentRangeFormattingProvider)
           (const :tag "On-type formatting" :documentOnTypeFormattingProvider)
           (const :tag "Rename symbol" :renameProvider)
           (const :tag "Highlight links in document" :documentLinkProvider)
           (const :tag "Decorate color references" :colorProvider)
           (const :tag "Fold regions of buffer" :foldingRangeProvider)
           (const :tag "Execute custom commands" :executeCommandProvider)
           (symbol :tag "Other"))))

(defun eglot--server-capable (&rest feats)
  "Determine if current server is capable of FEATS."
  (unless (cl-some (lambda (feat)
                     (memq feat eglot-ignored-server-capabilites))
                   feats)
    (cl-loop for caps = (eglot--capabilities (eglot--current-server-or-lose))
             then (cadr probe)
             for (feat . more) on feats
             for probe = (plist-member caps feat)
             if (not probe) do (cl-return nil)
             if (eq (cadr probe) :json-false) do (cl-return nil)
             if (not (listp (cadr probe))) do (cl-return (if more nil (cadr probe)))
             finally (cl-return (or (cadr probe) t)))))

(defun eglot--range-region (range &optional markers)
  "Return region (BEG . END) that represents LSP RANGE.
If optional MARKERS, make markers."
  (let* ((st (plist-get range :start))
         (beg (eglot--lsp-position-to-point st markers))
         (end (eglot--lsp-position-to-point (plist-get range :end) markers)))
    (cons beg end)))

(defun eglot--read-server (prompt &optional dont-if-just-the-one)
  "Read a running Eglot server from minibuffer using PROMPT.
If DONT-IF-JUST-THE-ONE and there's only one server, don't prompt
and just return it.  PROMPT shouldn't end with a question mark."
  (let ((servers (cl-loop for servers
                          being hash-values of eglot--servers-by-project
                          append servers))
        (name (lambda (srv)
                (format "%s/%s" (eglot-project-nickname srv)
                        (eglot--major-mode srv)))))
    (cond ((null servers)
           (eglot--error "No servers!"))
          ((or (cdr servers) (not dont-if-just-the-one))
           (let* ((default (when-let ((current (eglot-current-server)))
                             (funcall name current)))
                  (read (completing-read
                         (if default
                             (format "%s (default %s)? " prompt default)
                           (concat prompt "? "))
                         (mapcar name servers)
                         nil t
                         nil nil
                         default)))
             (cl-find read servers :key name :test #'equal)))
          (t (car servers)))))


;;; Minor modes
;;;
(defvar eglot-mode-map
  (let ((map (make-sparse-keymap)))
    (define-key map [remap display-local-help] 'eldoc-doc-buffer)
    map))

(defvar-local eglot--current-flymake-report-fn nil
  "Current flymake report function for this buffer")

(defvar-local eglot--saved-bindings nil
  "Bindings saved by `eglot--setq-saving'.")

(defvar eglot-stay-out-of '()
  "List of Emacs things that Eglot should try to stay of.
Each element is a string, a symbol, or a regexp which is matched
against a variable's name.  Examples include the string
\"company\" or the symbol `xref'.

Before Eglot starts \"managing\" a particular buffer, it
opinionatedly sets some peripheral Emacs facilites, such as
Flymake, Xref and Company.  These overriding settings help ensure
consistent Eglot behaviour and only stay in place until
\"managing\" stops (usually via `eglot-shutdown'), whereupon the
previous settings are restored.

However, if you wish for Eglot to stay out of a particular Emacs
facility that you'd like to keep control of add an element to
this list and Eglot will refrain from setting it.

For example, to keep your Company customization use

(add-to-list 'eglot-stay-out-of 'company)")

(defun eglot--stay-out-of-p (symbol)
  "Tell if EGLOT should stay of of SYMBOL."
  (cl-find (symbol-name symbol) eglot-stay-out-of
           :test (lambda (s thing)
                   (let ((re (if (symbolp thing) (symbol-name thing) thing)))
                     (string-match re s)))))

(defmacro eglot--setq-saving (symbol binding)
  `(unless (or (not (boundp ',symbol)) (eglot--stay-out-of-p ',symbol))
     (push (cons ',symbol (symbol-value ',symbol)) eglot--saved-bindings)
     (setq-local ,symbol ,binding)))

(defvar-local eglot--cached-server nil
  "A cached reference to the current EGLOT server.")

(defun eglot-managed-p ()
  "Tell if current buffer is managed by EGLOT."
  eglot--managed-mode)

(make-obsolete-variable
 'eglot--managed-mode-hook 'eglot-managed-mode-hook "1.6")

(defvar eglot-managed-mode-hook nil
  "A hook run by EGLOT after it started/stopped managing a buffer.
Use `eglot-managed-p' to determine if current buffer is managed.")

(define-minor-mode eglot--managed-mode
  "Mode for source buffers managed by some EGLOT project."
  nil nil eglot-mode-map
  (cond
   (eglot--managed-mode
    (add-hook 'after-change-functions 'eglot--after-change nil t)
    (add-hook 'before-change-functions 'eglot--before-change nil t)
    (add-hook 'kill-buffer-hook #'eglot--managed-mode-off nil t)
    ;; Prepend "didClose" to the hook after the "nonoff", so it will run first
    (add-hook 'kill-buffer-hook 'eglot--signal-textDocument/didClose nil t)
    (add-hook 'before-revert-hook 'eglot--signal-textDocument/didClose nil t)
    (add-hook 'after-revert-hook 'eglot--after-revert-hook nil t)
    (add-hook 'before-save-hook 'eglot--signal-textDocument/willSave nil t)
    (add-hook 'after-save-hook 'eglot--signal-textDocument/didSave nil t)
    (unless (eglot--stay-out-of-p 'xref)
      (add-hook 'xref-backend-functions 'eglot-xref-backend nil t))
    (add-hook 'completion-at-point-functions #'eglot-completion-at-point nil t)
    (add-hook 'change-major-mode-hook #'eglot--managed-mode-off nil t)
    (add-hook 'post-self-insert-hook 'eglot--post-self-insert-hook nil t)
    (add-hook 'pre-command-hook 'eglot--pre-command-hook nil t)
    (eglot--setq-saving eldoc-documentation-functions
                        '(eglot-signature-eldoc-function
                          eglot-hover-eldoc-function))
    (eglot--setq-saving eldoc-documentation-strategy
                        #'eldoc-documentation-enthusiast)
    (eglot--setq-saving xref-prompt-for-identifier nil)
    (eglot--setq-saving flymake-diagnostic-functions '(eglot-flymake-backend))
    (eglot--setq-saving company-backends '(company-capf))
    (eglot--setq-saving company-tooltip-align-annotations t)
    (when (assoc 'flex completion-styles-alist)
      (eglot--setq-saving completion-styles '(flex basic)))
    (unless (eglot--stay-out-of-p 'imenu)
      (add-function :before-until (local 'imenu-create-index-function)
                    #'eglot-imenu))
    (flymake-mode 1)
    (eldoc-mode 1)
    (cl-pushnew (current-buffer) (eglot--managed-buffers eglot--cached-server)))
   (t
    (remove-hook 'after-change-functions 'eglot--after-change t)
    (remove-hook 'before-change-functions 'eglot--before-change t)
    (remove-hook 'kill-buffer-hook #'eglot--managed-mode-off t)
    (remove-hook 'kill-buffer-hook 'eglot--signal-textDocument/didClose t)
    (remove-hook 'before-revert-hook 'eglot--signal-textDocument/didClose t)
    (remove-hook 'after-revert-hook 'eglot--after-revert-hook t)
    (remove-hook 'before-save-hook 'eglot--signal-textDocument/willSave t)
    (remove-hook 'after-save-hook 'eglot--signal-textDocument/didSave t)
    (remove-hook 'xref-backend-functions 'eglot-xref-backend t)
    (remove-hook 'completion-at-point-functions #'eglot-completion-at-point t)
    (remove-hook 'change-major-mode-hook #'eglot--managed-mode-off t)
    (remove-hook 'post-self-insert-hook 'eglot--post-self-insert-hook t)
    (remove-hook 'pre-command-hook 'eglot--pre-command-hook t)
    (cl-loop for (var . saved-binding) in eglot--saved-bindings
             do (set (make-local-variable var) saved-binding))
    (remove-function (local 'imenu-create-index-function) #'eglot-imenu)
    (setq eglot--current-flymake-report-fn nil)
    (let ((server eglot--cached-server))
      (setq eglot--cached-server nil)
      (when server
        (setf (eglot--managed-buffers server)
              (delq (current-buffer) (eglot--managed-buffers server)))
        (when (and eglot-autoshutdown
                   (null (eglot--managed-buffers server)))
          (eglot-shutdown server))))))
  ;; Note: the public hook runs before the internal eglot--managed-mode-hook.
  (run-hooks 'eglot-managed-mode-hook))

(defun eglot--managed-mode-off ()
  "Turn off `eglot--managed-mode' unconditionally."
  (eglot--managed-mode -1))

(defun eglot-current-server ()
  "Return logical EGLOT server for current buffer, nil if none."
  eglot--cached-server)

(defun eglot--current-server-or-lose ()
  "Return current logical EGLOT server connection or error."
  (or eglot--cached-server
      (jsonrpc-error "No current JSON-RPC connection")))

(defvar-local eglot--unreported-diagnostics nil
  "Unreported Flymake diagnostics for this buffer.")

(defvar revert-buffer-preserve-modes)
(defun eglot--after-revert-hook ()
  "Eglot's `after-revert-hook'."
  (when revert-buffer-preserve-modes (eglot--signal-textDocument/didOpen)))

(defun eglot--maybe-activate-editing-mode ()
  "Maybe activate `eglot--managed-mode'.

If it is activated, also signal textDocument/didOpen."
  (unless eglot--managed-mode
    ;; Called when `revert-buffer-in-progress-p' is t but
    ;; `revert-buffer-preserve-modes' is nil.
    (when (and buffer-file-name
               (or
                eglot--cached-server
                (setq eglot--cached-server
                      (cl-find major-mode
                               (gethash (or (project-current)
                                            `(transient . ,default-directory))
                                        eglot--servers-by-project)
                               :key #'eglot--major-mode))))
      (setq eglot--unreported-diagnostics `(:just-opened . nil))
      (eglot--managed-mode)
      (eglot--signal-textDocument/didOpen))))

(add-hook 'find-file-hook 'eglot--maybe-activate-editing-mode)
(add-hook 'after-change-major-mode-hook 'eglot--maybe-activate-editing-mode)

(defun eglot-clear-status (server)
  "Clear the last JSONRPC error for SERVER."
  (interactive (list (eglot--current-server-or-lose)))
  (setf (jsonrpc-last-error server) nil))


;;; Mode-line, menu and other sugar
;;;
(defvar eglot--mode-line-format `(:eval (eglot--mode-line-format)))

(put 'eglot--mode-line-format 'risky-local-variable t)

(defun eglot--mouse-call (what)
  "Make an interactive lambda for calling WHAT from mode-line."
  (lambda (event)
    (interactive "e")
    (let ((start (event-start event))) (with-selected-window (posn-window start)
                                         (save-excursion
                                           (goto-char (or (posn-point start)
                                                          (point)))
                                           (call-interactively what)
                                           (force-mode-line-update t))))))

(defun eglot--mode-line-props (thing face defs &optional prepend)
  "Helper for function `eglot--mode-line-format'.
Uses THING, FACE, DEFS and PREPEND."
  (cl-loop with map = (make-sparse-keymap)
           for (elem . rest) on defs
           for (key def help) = elem
           do (define-key map `[mode-line ,key] (eglot--mouse-call def))
           concat (format "%s: %s" key help) into blurb
           when rest concat "\n" into blurb
           finally (return `(:propertize ,thing
                                         face ,face
                                         keymap ,map help-echo ,(concat prepend blurb)
                                         mouse-face mode-line-highlight))))

(defun eglot--mode-line-format ()
  "Compose the EGLOT's mode-line."
  (pcase-let* ((server (eglot-current-server))
               (nick (and server (eglot-project-nickname server)))
               (pending (and server (hash-table-count
                                     (jsonrpc--request-continuations server))))
               (`(,_id ,doing ,done-p ,_detail) (and server (eglot--spinner server)))
               (last-error (and server (jsonrpc-last-error server))))
    (append
     `(,(eglot--mode-line-props "eglot" 'eglot-mode-line nil))
     (when nick
       `(":" ,(eglot--mode-line-props
               nick 'eglot-mode-line
               '((C-mouse-1 eglot-stderr-buffer "go to stderr buffer")
                 (mouse-1 eglot-events-buffer "go to events buffer")
                 (mouse-2 eglot-shutdown      "quit server")
                 (mouse-3 eglot-reconnect     "reconnect to server")))
         ,@(when last-error
             `("/" ,(eglot--mode-line-props
                     "error" 'compilation-mode-line-fail
                     '((mouse-3 eglot-clear-status  "clear this status"))
                     (format "An error occured: %s\n" (plist-get last-error
                                                                 :message)))))
         ,@(when (and doing (not done-p))
             `("/" ,(eglot--mode-line-props doing
                                            'compilation-mode-line-run '())))
         ,@(when (cl-plusp pending)
             `("/" ,(eglot--mode-line-props
                     (format "%d" pending) 'warning
                     '((mouse-3 eglot-forget-pending-continuations
                                "forget pending continuations"))))))))))

(add-to-list 'mode-line-misc-info
             `(eglot--managed-mode (" [" eglot--mode-line-format "] ")))

(put 'eglot-note 'flymake-category 'flymake-note)
(put 'eglot-warning 'flymake-category 'flymake-warning)
(put 'eglot-error 'flymake-category 'flymake-error)

(defalias 'eglot--make-diag 'flymake-make-diagnostic)
(defalias 'eglot--diag-data 'flymake-diagnostic-data)

(cl-loop for i from 1
         for type in '(eglot-note eglot-warning eglot-error )
         do (put type 'flymake-overlay-control
                 `((mouse-face . highlight)
                   (priority . ,(+ 50 i))
                   (keymap . ,(let ((map (make-sparse-keymap)))
                                (define-key map [mouse-1]
                                  (eglot--mouse-call 'eglot-code-actions))
                                map)))))


;;; Protocol implementation (Requests, notifications, etc)
;;;
(cl-defmethod eglot-handle-notification
  (_server method &key &allow-other-keys)
  "Handle unknown notification"
  (unless (or (string-prefix-p "$" (format "%s" method))
              (not (memq 'disallow-unknown-methods eglot-strict-mode)))
    (eglot--warn "Server sent unknown notification method `%s'" method)))

(cl-defmethod eglot-handle-request
  (_server method &key &allow-other-keys)
  "Handle unknown request"
  (when (memq 'disallow-unknown-methods eglot-strict-mode)
    (jsonrpc-error "Unknown request method `%s'" method)))

(cl-defmethod eglot-execute-command
  (server command arguments)
  "Execute COMMAND on SERVER with `:workspace/executeCommand'.
COMMAND is a symbol naming the command."
  (jsonrpc-request server :workspace/executeCommand
                   `(:command ,(format "%s" command) :arguments ,arguments)))

(cl-defmethod eglot-handle-notification
  (_server (_method (eql window/showMessage)) &key type message)
  "Handle notification window/showMessage"
  (eglot--message (propertize "Server reports (type=%s): %s"
                              'face (if (<= type 1) 'error))
                  type message))

(cl-defmethod eglot-handle-request
  (_server (_method (eql window/showMessageRequest)) &key type message actions)
  "Handle server request window/showMessageRequest"
  (let ((label (completing-read
                (concat
                 (format (propertize "[eglot] Server reports (type=%s): %s"
                                     'face (if (<= type 1) 'error))
                         type message)
                 "\nChoose an option: ")
                (or (mapcar (lambda (obj) (plist-get obj :title)) actions)
                    '("OK"))
                nil t (plist-get (elt actions 0) :title))))
    (if label `(:title ,label) :null)))

(cl-defmethod eglot-handle-notification
  (_server (_method (eql window/logMessage)) &key _type _message)
  "Handle notification window/logMessage") ;; noop, use events buffer

(cl-defmethod eglot-handle-notification
  (_server (_method (eql telemetry/event)) &rest _any)
  "Handle notification telemetry/event") ;; noop, use events buffer

(cl-defmethod eglot-handle-notification
  (server (_method (eql textDocument/publishDiagnostics)) &key uri diagnostics
          &allow-other-keys) ; FIXME: doesn't respect `eglot-strict-mode'
  "Handle notification publishDiagnostics"
  (if-let ((buffer (find-buffer-visiting (eglot--uri-to-path uri))))
      (with-current-buffer buffer
        (cl-loop
         for diag-spec across diagnostics
         collect (eglot--dbind ((Diagnostic) range message severity source)
                     diag-spec
                   (setq message (concat source ": " message))
                   (pcase-let
                       ((sev severity)
                        (`(,beg . ,end) (eglot--range-region range)))
                     ;; Fallback to `flymake-diag-region' if server
                     ;; botched the range
                     (when (= beg end)
                       (if-let* ((st (plist-get range :start))
                                 (diag-region
                                  (flymake-diag-region
                                   (current-buffer) (1+ (plist-get st :line))
                                   (plist-get st :character))))
                           (setq beg (car diag-region) end (cdr diag-region))
                         (eglot--widening
                          (goto-char (point-min))
                          (setq beg
                                (point-at-bol
                                 (1+ (plist-get (plist-get range :start) :line))))
                          (setq end
                                (point-at-eol
                                 (1+ (plist-get (plist-get range :end) :line)))))))
                     (eglot--make-diag (current-buffer) beg end
                                       (cond ((<= sev 1) 'eglot-error)
                                             ((= sev 2)  'eglot-warning)
                                             (t          'eglot-note))
                                       message `((eglot-lsp-diag . ,diag-spec)))))
         into diags
         finally (cond ((and flymake-mode eglot--current-flymake-report-fn)
                        (save-restriction
                          (widen)
                          (funcall eglot--current-flymake-report-fn diags
                                   ;; If the buffer hasn't changed since last
                                   ;; call to the report function, flymake won't
                                   ;; delete old diagnostics.  Using :region
                                   ;; keyword forces flymake to delete
                                   ;; them (github#159).
                                   :region (cons (point-min) (point-max))))
                        (setq eglot--unreported-diagnostics nil))
                       (t
                        (setq eglot--unreported-diagnostics (cons t diags))))))
    (jsonrpc--debug server "Diagnostics received for unvisited %s" uri)))

(cl-defun eglot--register-unregister (server things how)
  "Helper for `registerCapability'.
THINGS are either registrations or unregisterations (sic)."
  (cl-loop
   for thing in (cl-coerce things 'list)
   do (eglot--dbind ((Registration) id method registerOptions) thing
        (apply (cl-ecase how
                 (register 'eglot-register-capability)
                 (unregister 'eglot-unregister-capability))
               server (intern method) id registerOptions))))

(cl-defmethod eglot-handle-request
  (server (_method (eql client/registerCapability)) &key registrations)
  "Handle server request client/registerCapability"
  (eglot--register-unregister server registrations 'register))

(cl-defmethod eglot-handle-request
  (server (_method (eql client/unregisterCapability))
          &key unregisterations) ;; XXX: "unregisterations" (sic)
  "Handle server request client/unregisterCapability"
  (eglot--register-unregister server unregisterations 'unregister))

(cl-defmethod eglot-handle-request
  (_server (_method (eql workspace/applyEdit)) &key _label edit)
  "Handle server request workspace/applyEdit"
  (eglot--apply-workspace-edit edit eglot-confirm-server-initiated-edits))

(defun eglot--TextDocumentIdentifier ()
  "Compute TextDocumentIdentifier object for current buffer."
  `(:uri ,(eglot--path-to-uri (or buffer-file-name
                                  (ignore-errors
                                    (buffer-file-name
                                     (buffer-base-buffer)))))))

(defvar-local eglot--versioned-identifier 0)

(defun eglot--VersionedTextDocumentIdentifier ()
  "Compute VersionedTextDocumentIdentifier object for current buffer."
  (append (eglot--TextDocumentIdentifier)
          `(:version ,eglot--versioned-identifier)))

(defun eglot--TextDocumentItem ()
  "Compute TextDocumentItem object for current buffer."
  (append
   (eglot--VersionedTextDocumentIdentifier)
   (list :languageId
         (if (string-match "\\(.*\\)-mode" (symbol-name major-mode))
             (match-string 1 (symbol-name major-mode))
           "unknown")
         :text
         (eglot--widening
          (buffer-substring-no-properties (point-min) (point-max))))))

(defun eglot--TextDocumentPositionParams ()
  "Compute TextDocumentPositionParams."
  (list :textDocument (eglot--TextDocumentIdentifier)
        :position (eglot--pos-to-lsp-position)))

(defvar-local eglot--last-inserted-char nil
  "If non-nil, value of the last inserted character in buffer.")

(defun eglot--post-self-insert-hook ()
  "Set `eglot--last-inserted-char'."
  (setq eglot--last-inserted-char last-input-event))

(defun eglot--pre-command-hook ()
  "Reset `eglot--last-inserted-char'."
  (setq eglot--last-inserted-char nil))

(defun eglot--CompletionParams ()
  (append
   (eglot--TextDocumentPositionParams)
   `(:context
     ,(if-let (trigger (and (characterp eglot--last-inserted-char)
                            (cl-find eglot--last-inserted-char
                                     (eglot--server-capable :completionProvider
                                                            :triggerCharacters)
                                     :key (lambda (str) (aref str 0))
                                     :test #'char-equal)))
          `(:triggerKind 2 :triggerCharacter ,trigger) `(:triggerKind 1)))))

(defvar-local eglot--recent-changes nil
  "Recent buffer changes as collected by `eglot--before-change'.")

(cl-defmethod jsonrpc-connection-ready-p ((_server eglot-lsp-server) _what)
  "Tell if SERVER is ready for WHAT in current buffer."
  (and (cl-call-next-method) (not eglot--recent-changes)))

(defvar-local eglot--change-idle-timer nil "Idle timer for didChange signals.")

(defun eglot--before-change (beg end)
  "Hook onto `before-change-functions' with BEG and END."
  (when (listp eglot--recent-changes)
    ;; Records BEG and END, crucially convert them into LSP
    ;; (line/char) positions before that information is lost (because
    ;; the after-change thingy doesn't know if newlines were
    ;; deleted/added).  Also record markers of BEG and END
    ;; (github#259)
    (push `(,(eglot--pos-to-lsp-position beg)
            ,(eglot--pos-to-lsp-position end)
            (,beg . ,(copy-marker beg nil))
            (,end . ,(copy-marker end t)))
          eglot--recent-changes)))

(defun eglot--after-change (beg end pre-change-length)
  "Hook onto `after-change-functions'.
Records BEG, END and PRE-CHANGE-LENGTH locally."
  (cl-incf eglot--versioned-identifier)
  (pcase (and (listp eglot--recent-changes)
              (car eglot--recent-changes))
    (`(,lsp-beg ,lsp-end
                (,b-beg . ,b-beg-marker)
                (,b-end . ,b-end-marker))
     ;; github#259 and github#367: With `capitalize-word' or somesuch,
     ;; `before-change-functions' always records the whole word's
     ;; `b-beg' and `b-end'.  Similarly, when coalescing two lines
     ;; into one, `fill-paragraph' they mark the end of the first line
     ;; up to the end of the second line.  In both situations, args
     ;; received here contradict that information: `beg' and `end'
     ;; will differ by 1 and will likely only encompass the letter
     ;; that was capitalized or, in the sentence-joining situation,
     ;; the replacement of the newline with a space.  That's we keep
     ;; markers _and_ positions so we're able to detect and correct
     ;; this.  We ignore `beg', `len' and `pre-change-len' and send
     ;; "fuller" information about the region from the markers.  I've
     ;; also experimented with doing this unconditionally but it seems
     ;; to break when newlines are added.
     (if (and (= b-end b-end-marker) (= b-beg b-beg-marker)
              (or (/= beg b-beg) (/= end b-end)))
         (setcar eglot--recent-changes
                 `(,lsp-beg ,lsp-end ,(- b-end-marker b-beg-marker)
                            ,(buffer-substring-no-properties b-beg-marker
                                                             b-end-marker)))
       (setcar eglot--recent-changes
               `(,lsp-beg ,lsp-end ,pre-change-length
                          ,(buffer-substring-no-properties beg end)))))
    (_ (setf eglot--recent-changes :emacs-messup)))
  (when eglot--change-idle-timer (cancel-timer eglot--change-idle-timer))
  (let ((buf (current-buffer)))
    (setq eglot--change-idle-timer
          (run-with-idle-timer
           eglot-send-changes-idle-time
           nil (lambda () (eglot--when-live-buffer buf
                            (when eglot--managed-mode
                              (eglot--signal-textDocument/didChange)
                              (setq eglot--change-idle-timer nil))))))))

;; HACK! Launching a deferred sync request with outstanding changes is a
;; bad idea, since that might lead to the request never having a
;; chance to run, because `jsonrpc-connection-ready-p'.
(advice-add #'jsonrpc-request :before
            (cl-function (lambda (_proc _method _params &key
                                        deferred &allow-other-keys)
                           (when (and eglot--managed-mode deferred)
                             (eglot--signal-textDocument/didChange))))
            '((name . eglot--signal-textDocument/didChange)))

(defvar-local eglot-workspace-configuration ()
  "Alist of (SECTION . VALUE) entries configuring the LSP server.
SECTION should be a keyword or a string, value can be anything
that can be converted to JSON.")

(put 'eglot-workspace-configuration 'safe-local-variable 'listp)

(defun eglot-signal-didChangeConfiguration (server)
  "Send a `:workspace/didChangeConfiguration' signal to SERVER.
When called interactively, use the currently active server"
  (interactive (list (eglot--current-server-or-lose)))
  (jsonrpc-notify
   server :workspace/didChangeConfiguration
   (list
    :settings
    (cl-loop for (section . v) in eglot-workspace-configuration
             collect (if (keywordp section)
                         section
                       (intern (format ":%s" section)))
             collect v))))

(cl-defmethod eglot-handle-request
  (server (_method (eql workspace/configuration)) &key items)
  "Handle server request workspace/configuration."
  (apply #'vector
         (mapcar
          (eglot--lambda ((ConfigurationItem) scopeUri section)
            (with-temp-buffer
              (let* ((uri-path (eglot--uri-to-path scopeUri))
                     (default-directory
                       (if (and (not (string-empty-p uri-path))
                                (file-directory-p uri-path))
                           uri-path
                         (project-root (eglot--project server)))))
                (setq-local major-mode (eglot--major-mode server))
                (hack-dir-local-variables-non-file-buffer)
                (alist-get section eglot-workspace-configuration
                           nil nil
                           (lambda (wsection section)
                             (string=
                              (if (keywordp wsection)
                                  (substring (symbol-name wsection) 1)
                                wsection)
                              section))))))
          items)))

(defun eglot--signal-textDocument/didChange ()
  "Send textDocument/didChange to server."
  (when eglot--recent-changes
    (let* ((server (eglot--current-server-or-lose))
           (sync-capability (eglot--server-capable :textDocumentSync))
           (sync-kind (if (numberp sync-capability) sync-capability
                        (plist-get sync-capability :change)))
           (full-sync-p (or (eq sync-kind 1)
                            (eq :emacs-messup eglot--recent-changes))))
      (jsonrpc-notify
       server :textDocument/didChange
       (list
        :textDocument (eglot--VersionedTextDocumentIdentifier)
        :contentChanges
        (if full-sync-p
            (vector `(:text ,(eglot--widening
                              (buffer-substring-no-properties (point-min)
                                                              (point-max)))))
          (cl-loop for (beg end len text) in (reverse eglot--recent-changes)
                   ;; github#259: `capitalize-word' and commands based
                   ;; on `casify_region' will cause multiple duplicate
                   ;; empty entries in `eglot--before-change' calls
                   ;; without an `eglot--after-change' reciprocal.
                   ;; Weed them out here.
                   when (numberp len)
                   vconcat `[,(list :range `(:start ,beg :end ,end)
                                    :rangeLength len :text text)]))))
      (setq eglot--recent-changes nil)
      (setf (eglot--spinner server) (list nil :textDocument/didChange t))
      (jsonrpc--call-deferred server))))

(defun eglot--signal-textDocument/didOpen ()
  "Send textDocument/didOpen to server."
  (setq eglot--recent-changes nil eglot--versioned-identifier 0)
  (jsonrpc-notify
   (eglot--current-server-or-lose)
   :textDocument/didOpen `(:textDocument ,(eglot--TextDocumentItem))))

(defun eglot--signal-textDocument/didClose ()
  "Send textDocument/didClose to server."
  (with-demoted-errors
      "[eglot] error sending textDocument/didClose: %s"
    (jsonrpc-notify
     (eglot--current-server-or-lose)
     :textDocument/didClose `(:textDocument ,(eglot--TextDocumentIdentifier)))))

(defun eglot--signal-textDocument/willSave ()
  "Send textDocument/willSave to server."
  (let ((server (eglot--current-server-or-lose))
        (params `(:reason 1 :textDocument ,(eglot--TextDocumentIdentifier))))
    (jsonrpc-notify server :textDocument/willSave params)
    (when (eglot--server-capable :textDocumentSync :willSaveWaitUntil)
      (ignore-errors
        (eglot--apply-text-edits
         (jsonrpc-request server :textDocument/willSaveWaitUntil params
                          :timeout 0.5))))))

(defun eglot--signal-textDocument/didSave ()
  "Send textDocument/didSave to server."
  (eglot--signal-textDocument/didChange)
  (jsonrpc-notify
   (eglot--current-server-or-lose)
   :textDocument/didSave
   (list
    ;; TODO: Handle TextDocumentSaveRegistrationOptions to control this.
    :text (buffer-substring-no-properties (point-min) (point-max))
    :textDocument (eglot--TextDocumentIdentifier))))

(defun eglot-flymake-backend (report-fn &rest _more)
  "An EGLOT Flymake backend.
Calls REPORT-FN maybe if server publishes diagnostics in time."
  (setq eglot--current-flymake-report-fn report-fn)
  ;; Report anything unreported
  (when eglot--unreported-diagnostics
    (funcall report-fn (cdr eglot--unreported-diagnostics))
    (setq eglot--unreported-diagnostics nil)))

(defun eglot-xref-backend () "EGLOT xref backend." 'eglot)

(defvar eglot--temp-location-buffers (make-hash-table :test #'equal)
  "Helper variable for `eglot--handling-xrefs'.")

(defvar eglot-xref-lessp-function #'ignore
  "Compare two `xref-item' objects for sorting.")

(cl-defmacro eglot--collecting-xrefs ((collector) &rest body)
  "Sort and handle xrefs collected with COLLECTOR in BODY."
  (declare (indent 1) (debug (sexp &rest form)))
  (let ((collected (cl-gensym "collected")))
    `(unwind-protect
         (let (,collected)
           (cl-flet ((,collector (xref) (push xref ,collected)))
             ,@body)
           (sort ,collected eglot-xref-lessp-function))
       (maphash (lambda (_uri buf) (kill-buffer buf)) eglot--temp-location-buffers)
       (clrhash eglot--temp-location-buffers))))

(defun eglot--xref-make-match (name uri range)
  "Like `xref-make-match' but with LSP's NAME, URI and RANGE.
Try to visit the target file for a richer summary line."
  (pcase-let*
      ((file (eglot--uri-to-path uri))
       (visiting (or (find-buffer-visiting file)
                     (gethash uri eglot--temp-location-buffers)))
       (collect (lambda ()
                  (eglot--widening
                   (pcase-let* ((`(,beg . ,end) (eglot--range-region range))
                                (bol (progn (goto-char beg) (point-at-bol)))
                                (substring (buffer-substring bol (point-at-eol)))
                                (hi-beg (- beg bol))
                                (hi-end (- (min (point-at-eol) end) bol)))
                     (add-face-text-property hi-beg hi-end 'highlight
                                             t substring)
                     (list substring (1+ (current-line)) (eglot-current-column)
                           (- end beg))))))
       (`(,summary ,line ,column ,length)
        (cond
         (visiting (with-current-buffer visiting (funcall collect)))
         ((file-readable-p file) (with-current-buffer
                                     (puthash uri (generate-new-buffer " *temp*")
                                              eglot--temp-location-buffers)
                                   (insert-file-contents file)
                                   (funcall collect)))
         (t ;; fall back to the "dumb strategy"
          (let* ((start (cl-getf range :start))
                 (line (1+ (cl-getf start :line)))
                 (start-pos (cl-getf start :character))
                 (end-pos (cl-getf (cl-getf range :end) :character)))
            (list name line start-pos (- end-pos start-pos)))))))
    (xref-make-match summary (xref-make-file-location file line column) length)))

(cl-defmethod xref-backend-identifier-completion-table ((_backend (eql eglot)))
  (eglot--error "cannot (yet) provide reliable completion table for LSP symbols"))

(cl-defmethod xref-backend-identifier-at-point ((_backend (eql eglot)))
  ;; JT@19/10/09: This is a totally dummy identifier that isn't even
  ;; passed to LSP.  The reason for this particular wording is to
  ;; construct a readable message "No references for LSP identifier at
  ;; point.".   See http://github.com/joaotavora/eglot/issues/314
  "LSP identifier at point.")

(defvar eglot--lsp-xref-refs nil
  "`xref' objects for overriding `xref-backend-references''s.")

(cl-defun eglot--lsp-xrefs-for-method (method &key extra-params capability)
  "Make `xref''s for METHOD, EXTRA-PARAMS, check CAPABILITY."
  (unless (eglot--server-capable
           (or capability
               (intern
                (format ":%sProvider"
                        (cadr (split-string (symbol-name method)
                                            "/"))))))
    (eglot--error "Sorry, this server doesn't do %s" method))
  (let ((response
         (jsonrpc-request
          (eglot--current-server-or-lose)
          method (append (eglot--TextDocumentPositionParams) extra-params))))
    (eglot--collecting-xrefs (collect)
      (mapc
       (eglot--lambda ((Location) uri range)
         (collect (eglot--xref-make-match (symbol-name (symbol-at-point))
                                          uri range)))
       (if (vectorp response) response (list response))))))

(cl-defun eglot--lsp-xref-helper (method &key extra-params capability )
  "Helper for `eglot-find-declaration' & friends."
  (let ((eglot--lsp-xref-refs (eglot--lsp-xrefs-for-method
                               method
                               :extra-params extra-params
                               :capability capability)))
    (if eglot--lsp-xref-refs
        (xref-find-references "LSP identifier at point.")
      (eglot--message "%s returned no references" method))))

(defun eglot-find-declaration ()
  "Find declaration for SYM, the identifier at point."
  (interactive)
  (eglot--lsp-xref-helper :textDocument/declaration))

(defun eglot-find-implementation ()
  "Find implementation for SYM, the identifier at point."
  (interactive)
  (eglot--lsp-xref-helper :textDocument/implementation))

(defun eglot-find-typeDefinition ()
  "Find type definition for SYM, the identifier at point."
  (interactive)
  (eglot--lsp-xref-helper :textDocument/typeDefinition))

(cl-defmethod xref-backend-definitions ((_backend (eql eglot)) _identifier)
  (eglot--lsp-xrefs-for-method :textDocument/definition))

(cl-defmethod xref-backend-references ((_backend (eql eglot)) _identifier)
  (or
   eglot--lsp-xref-refs
   (eglot--lsp-xrefs-for-method
    :textDocument/references :extra-params `(:context (:includeDeclaration t)))))

(cl-defmethod xref-backend-apropos ((_backend (eql eglot)) pattern)
  (when (eglot--server-capable :workspaceSymbolProvider)
    (eglot--collecting-xrefs (collect)
      (mapc
       (eglot--lambda ((SymbolInformation) name location)
         (eglot--dbind ((Location) uri range) location
           (collect (eglot--xref-make-match name uri range))))
       (jsonrpc-request (eglot--current-server-or-lose)
                        :workspace/symbol
                        `(:query ,pattern))))))

(defun eglot-format-buffer ()
  "Format contents of current buffer."
  (interactive)
  (eglot-format nil nil))

(defun eglot-format (&optional beg end)
  "Format region BEG END.
If either BEG or END is nil, format entire buffer.
Interactively, format active region, or entire buffer if region
is not active."
  (interactive (and (region-active-p) (list (region-beginning) (region-end))))
  (pcase-let ((`(,method ,cap ,args)
               (cond
                ((and beg end)
                 `(:textDocument/rangeFormatting
                   :documentRangeFormattingProvider
                   (:range ,(list :start (eglot--pos-to-lsp-position beg)
                                  :end (eglot--pos-to-lsp-position end)))))
                (t
                 '(:textDocument/formatting :documentFormattingProvider nil)))))
    (unless (eglot--server-capable cap)
      (eglot--error "Server can't format!"))
    (eglot--apply-text-edits
     (jsonrpc-request
      (eglot--current-server-or-lose)
      method
      (cl-list*
       :textDocument (eglot--TextDocumentIdentifier)
       :options (list :tabSize tab-width
                      :insertSpaces (if indent-tabs-mode :json-false t))
       args)
      :deferred method))))

(defun eglot-completion-at-point ()
  "EGLOT's `completion-at-point' function."
  ;; Commit logs for this function help understand what's going on.
  (when-let (completion-capability (eglot--server-capable :completionProvider))
    (let* ((server (eglot--current-server-or-lose))
           (sort-completions
            (lambda (completions)
              (cl-sort completions
                       #'string-lessp
                       :key (lambda (c)
                              (or (plist-get
                                   (get-text-property 0 'eglot--lsp-item c)
                                   :sortText)
                                  "")))))
           (metadata `(metadata . ((display-sort-function . ,sort-completions))))
           resp items (cached-proxies :none)
           (proxies
            (lambda ()
              (if (listp cached-proxies) cached-proxies
                (setq resp
                      (jsonrpc-request server
                                       :textDocument/completion
                                       (eglot--CompletionParams)
                                       :deferred :textDocument/completion
                                       :cancel-on-input t))
                (setq items (append
                             (if (vectorp resp) resp (plist-get resp :items))
                             nil))
                (setq cached-proxies
                      (mapcar
                       (jsonrpc-lambda
                           (&rest item &key label insertText insertTextFormat
                                  &allow-other-keys)
                         (let ((proxy
                                (cond ((and (eql insertTextFormat 2)
                                            (eglot--snippet-expansion-fn))
                                       (string-trim-left label))
                                      ((and insertText
                                            (not (string-empty-p insertText)))
                                       insertText)
                                      (t
                                       (string-trim-left label)))))
                           (unless (zerop (length item))
                             (put-text-property 0 1 'eglot--lsp-item item proxy))
                           proxy))
                       items)))))
           (resolved (make-hash-table))
           (resolve-maybe
            ;; Maybe completion/resolve JSON object `lsp-comp' into
            ;; another JSON object, if at all possible.  Otherwise,
            ;; just return lsp-comp.
            (lambda (lsp-comp)
              (or (gethash lsp-comp resolved)
                  (setf (gethash lsp-comp resolved)
                        (if (and (eglot--server-capable :completionProvider
                                                        :resolveProvider)
                                 (plist-get lsp-comp :data))
                            (jsonrpc-request server :completionItem/resolve
                                             lsp-comp :cancel-on-input t)
                          lsp-comp)))))
           (bounds (bounds-of-thing-at-point 'symbol)))
      (list
       (or (car bounds) (point))
       (or (cdr bounds) (point))
       (lambda (probe pred action)
         (cond
          ((eq action 'metadata) metadata)               ; metadata
          ((eq action 'lambda)                           ; test-completion
           (test-completion probe (funcall proxies)))
          ((eq (car-safe action) 'boundaries) nil)       ; boundaries
          ((null action)                                 ; try-completion
           (try-completion probe (funcall proxies)))
          ((eq action t)                                 ; all-completions
           (cl-remove-if-not
            (lambda (proxy)
              (let* ((item (get-text-property 0 'eglot--lsp-item proxy))
                     (filterText (plist-get item :filterText)))
                (and (or (null pred) (funcall pred proxy))
                     (string-prefix-p
                      probe (or filterText proxy) completion-ignore-case))))
            (funcall proxies)))))
       :annotation-function
       (lambda (proxy)
         (eglot--dbind ((CompletionItem) detail kind)
             (get-text-property 0 'eglot--lsp-item proxy)
           (let* ((detail (and (stringp detail)
                               (not (string= detail ""))
                               detail))
                  (annotation
                   (or detail
                       (cdr (assoc kind eglot--kind-names)))))
             (when annotation
               (concat " "
                       (propertize annotation
                                   'face 'font-lock-function-name-face))))))
       :company-doc-buffer
       (lambda (proxy)
         (let* ((documentation
                 (let ((lsp-comp (get-text-property 0 'eglot--lsp-item proxy)))
                   (plist-get (funcall resolve-maybe lsp-comp) :documentation)))
                (formatted (and documentation
                                (eglot--format-markup documentation))))
           (when formatted
             (with-current-buffer (get-buffer-create " *eglot doc*")
               (erase-buffer)
               (insert formatted)
               (current-buffer)))))
       :company-require-match 'never
       :company-prefix-length
       (save-excursion
         (when (car bounds) (goto-char (car bounds)))
         (when (listp completion-capability)
           (looking-back
            (regexp-opt
             (cl-coerce (cl-getf completion-capability :triggerCharacters) 'list))
            (line-beginning-position))))
       :exit-function
       (lambda (proxy status)
         (when (eq status 'finished)
           ;; To assist in using this whole `completion-at-point'
           ;; function inside `completion-in-region', ensure the exit
           ;; function runs in the buffer where the completion was
           ;; triggered from.  This should probably be in Emacs itself.
           ;; (github#505)
           (with-current-buffer (if (minibufferp)
                                    (window-buffer (minibuffer-selected-window))
                                  (current-buffer))
             (eglot--dbind ((CompletionItem) insertTextFormat
                            insertText textEdit additionalTextEdits label)
                 (funcall
                  resolve-maybe
                  (or (get-text-property 0 'eglot--lsp-item proxy)
                      ;; When selecting from the *Completions*
                      ;; buffer, `proxy' won't have any properties.
                      ;; A lookup should fix that (github#148)
                      (get-text-property
                       0 'eglot--lsp-item
                       (cl-find proxy (funcall proxies) :test #'string=))))
               (let ((snippet-fn (and (eql insertTextFormat 2)
                                      (eglot--snippet-expansion-fn))))
                 (cond (textEdit
                        ;; Undo (yes, undo) the newly inserted completion.
                        ;; If before completion the buffer was "foo.b" and
                        ;; now is "foo.bar", `proxy' will be "bar".  We
                        ;; want to delete only "ar" (`proxy' minus the
                        ;; symbol whose bounds we've calculated before)
                        ;; (github#160).
                        (delete-region (+ (- (point) (length proxy))
                                          (if bounds
                                              (- (cdr bounds) (car bounds))
                                            0))
                                       (point))
                        (eglot--dbind ((TextEdit) range newText) textEdit
                          (pcase-let ((`(,beg . ,end)
                                       (eglot--range-region range)))
                            (delete-region beg end)
                            (goto-char beg)
                            (funcall (or snippet-fn #'insert) newText)))
                        (when (cl-plusp (length additionalTextEdits))
                          (eglot--apply-text-edits additionalTextEdits)))
                       (snippet-fn
                        ;; A snippet should be inserted, but using plain
                        ;; `insertText'.  This requires us to delete the
                        ;; whole completion, since `insertText' is the full
                        ;; completion's text.
                        (delete-region (- (point) (length proxy)) (point))
                        (funcall snippet-fn (or insertText label)))))
               (eglot--signal-textDocument/didChange)
               (eldoc)))))))))

(defun eglot--hover-info (contents &optional range)
  (let ((heading (and range (pcase-let ((`(,beg . ,end) (eglot--range-region range)))
                              (concat (buffer-substring beg end)  ": "))))
        (body (mapconcat #'eglot--format-markup
                         (if (vectorp contents) contents (list contents)) "\n")))
    (when (or heading (cl-plusp (length body))) (concat heading body))))

(defun eglot--sig-info (sigs active-sig sig-help-active-param)
  (cl-loop
   for (sig . moresigs) on (append sigs nil) for i from 0
   concat
   (eglot--dbind ((SignatureInformation) label documentation parameters activeParameter) sig
     (with-temp-buffer
       (save-excursion (insert label))
       (let ((active-param (or activeParameter sig-help-active-param))
             params-start params-end)
         ;; Ad-hoc attempt to parse label as <name>(<params>)
         (when (looking-at "\\([^(]+\\)(\\([^)]+\\))")
           (setq params-start (match-beginning 2) params-end (match-end 2))
           (add-face-text-property (match-beginning 1) (match-end 1)
                                   'font-lock-function-name-face))
         (when (eql i active-sig)
           ;; Decide whether to add one-line-summary to signature line
           (when (and (stringp documentation)
                      (string-match "[[:space:]]*\\([^.\r\n]+[.]?\\)"
                                    documentation))
             (setq documentation (match-string 1 documentation))
             (unless (string-prefix-p (string-trim documentation) label)
               (goto-char (point-max))
               (insert ": " (eglot--format-markup documentation))))
           ;; Decide what to do with the active parameter...
           (when (and (eql i active-sig) active-param
                      (< -1 active-param (length parameters)))
             (eglot--dbind ((ParameterInformation) label documentation)
                 (aref parameters active-param)
               ;; ...perhaps highlight it in the formals list
               (when params-start
                 (goto-char params-start)
                 (pcase-let
                     ((`(,beg ,end)
                       (if (stringp label)
                           (let ((case-fold-search nil))
                             (and (re-search-forward
                                   (concat "\\<" (regexp-quote label) "\\>")
                                   params-end t)
                                  (list (match-beginning 0) (match-end 0))))
                         (mapcar #'1+ (append label nil)))))
                   (if (and beg end)
                       (add-face-text-property
                        beg end
                        'eldoc-highlight-function-argument))))
               ;; ...and/or maybe add its doc on a line by its own.
               (when documentation
                 (goto-char (point-max))
                 (insert "\n"
                         (propertize
                          (if (stringp label)
                              label
                            (apply #'buffer-substring (mapcar #'1+ label)))
                          'face 'eldoc-highlight-function-argument)
                         ": " (eglot--format-markup documentation))))))
         (buffer-string))))
   when moresigs concat "\n"))

(defun eglot-signature-eldoc-function (cb)
  "A member of `eldoc-documentation-functions', for signatures."
  (when (eglot--server-capable :signatureHelpProvider)
    (let ((buf (current-buffer)))
      (jsonrpc-async-request
       (eglot--current-server-or-lose)
       :textDocument/signatureHelp (eglot--TextDocumentPositionParams)
       :success-fn
       (eglot--lambda ((SignatureHelp)
                       signatures activeSignature activeParameter)
         (eglot--when-buffer-window buf
           (funcall cb
                    (unless (seq-empty-p signatures)
                      (eglot--sig-info signatures
                                       activeSignature
                                       activeParameter)))))
       :deferred :textDocument/signatureHelp))
    t))

(defun eglot-hover-eldoc-function (cb)
  "A member of `eldoc-documentation-functions', for hover."
  (when (eglot--server-capable :hoverProvider)
    (let ((buf (current-buffer)))
      (jsonrpc-async-request
       (eglot--current-server-or-lose)
       :textDocument/hover (eglot--TextDocumentPositionParams)
       :success-fn (eglot--lambda ((Hover) contents range)
                     (eglot--when-buffer-window buf
                       (let ((info (unless (seq-empty-p contents)
                                     (eglot--hover-info contents range))))
                         (funcall cb info :buffer t))))
       :deferred :textDocument/hover))
    (eglot--highlight-piggyback cb)
    t))

(defvar eglot--highlights nil "Overlays for textDocument/documentHighlight.")

(defun eglot--highlight-piggyback (_cb)
  "Request and handle `:textDocument/documentHighlight'"
  ;; FIXME: Obviously, this is just piggy backing on eldoc's calls for
  ;; convenience, as shown by the fact that we just ignore cb.
  (let ((buf (current-buffer)))
    (when (eglot--server-capable :documentHighlightProvider)
      (jsonrpc-async-request
       (eglot--current-server-or-lose)
       :textDocument/documentHighlight (eglot--TextDocumentPositionParams)
       :success-fn
       (lambda (highlights)
         (mapc #'delete-overlay eglot--highlights)
         (setq eglot--highlights
               (eglot--when-buffer-window buf
                 (mapcar
                  (eglot--lambda ((DocumentHighlight) range)
                    (pcase-let ((`(,beg . ,end)
                                 (eglot--range-region range)))
                      (let ((ov (make-overlay beg end)))
                        (overlay-put ov 'face 'eglot-highlight-symbol-face)
                        (overlay-put ov 'evaporate t)
                        ov)))
                  highlights))))
       :deferred :textDocument/documentHighlight)
      nil)))

(defun eglot-imenu ()
  "EGLOT's `imenu-create-index-function'."
  (cl-labels
      ((visit (_name one-obj-array)
              (imenu-default-goto-function
               nil (car (eglot--range-region
                         (eglot--dcase (aref one-obj-array 0)
                           (((SymbolInformation) location)
                            (plist-get location :range))
                           (((DocumentSymbol) selectionRange)
                            selectionRange))))))
       (unfurl (obj)
               (eglot--dcase obj
                 (((SymbolInformation)) (list obj))
                 (((DocumentSymbol) name children)
                  (cons obj
                        (mapcar
                         (lambda (c)
                           (plist-put
                            c :containerName
                            (let ((existing (plist-get c :containerName)))
                              (if existing (format "%s::%s" name existing)
                                name))))
                         (mapcan #'unfurl children)))))))
    (mapcar
     (pcase-lambda (`(,kind . ,objs))
       (cons
        (alist-get kind eglot--symbol-kind-names "Unknown")
        (mapcan (pcase-lambda (`(,container . ,objs))
                  (let ((elems (mapcar (lambda (obj)
                                         (list (plist-get obj :name)
                                               `[,obj] ;; trick
                                               #'visit))
                                       objs)))
                    (if container (list (cons container elems)) elems)))
                (seq-group-by
                 (lambda (e) (plist-get e :containerName)) objs))))
     (seq-group-by
      (lambda (obj) (plist-get obj :kind))
      (mapcan #'unfurl
              (jsonrpc-request (eglot--current-server-or-lose)
                               :textDocument/documentSymbol
                               `(:textDocument
                                 ,(eglot--TextDocumentIdentifier))
                               :cancel-on-input non-essential))))))

(defun eglot--apply-text-edits (edits &optional version)
  "Apply EDITS for current buffer if at VERSION, or if it's nil."
  (unless (or (not version) (equal version eglot--versioned-identifier))
    (jsonrpc-error "Edits on `%s' require version %d, you have %d"
                   (current-buffer) version eglot--versioned-identifier))
  (atomic-change-group
    (let* ((change-group (prepare-change-group))
           (howmany (length edits))
           (reporter (make-progress-reporter
                      (format "[eglot] applying %s edits to `%s'..."
                              howmany (current-buffer))
                      0 howmany))
           (done 0))
      (mapc (pcase-lambda (`(,newText ,beg . ,end))
              (let ((source (current-buffer)))
                (with-temp-buffer
                  (insert newText)
                  (let ((temp (current-buffer)))
                    (with-current-buffer source
                      (save-excursion
                        (save-restriction
                          (narrow-to-region beg end)

                          ;; On emacs versions < 26.2,
                          ;; `replace-buffer-contents' is buggy - it calls
                          ;; change functions with invalid arguments - so we
                          ;; manually call the change functions here.
                          ;;
                          ;; See emacs bugs #32237, #32278:
                          ;; https://debbugs.gnu.org/cgi/bugreport.cgi?bug=32237
                          ;; https://debbugs.gnu.org/cgi/bugreport.cgi?bug=32278
                          (let ((inhibit-modification-hooks t)
                                (length (- end beg))
                                (beg (marker-position beg))
                                (end (marker-position end)))
                            (run-hook-with-args 'before-change-functions
                                                beg end)
                            (replace-buffer-contents temp)
                            (run-hook-with-args 'after-change-functions
                                                beg (+ beg (length newText))
                                                length))))
                      (progress-reporter-update reporter (cl-incf done)))))))
            (mapcar (eglot--lambda ((TextEdit) range newText)
                      (cons newText (eglot--range-region range 'markers)))
                    (reverse edits)))
      (undo-amalgamate-change-group change-group)
      (progress-reporter-done reporter))))

(defun eglot--apply-workspace-edit (wedit &optional confirm)
  "Apply the workspace edit WEDIT.  If CONFIRM, ask user first."
  (eglot--dbind ((WorkspaceEdit) changes documentChanges) wedit
    (let ((prepared
           (mapcar (eglot--lambda ((TextDocumentEdit) textDocument edits)
                     (eglot--dbind ((VersionedTextDocumentIdentifier) uri version)
                         textDocument
                       (list (eglot--uri-to-path uri) edits version)))
                   documentChanges))
          edit)
      (cl-loop for (uri edits) on changes by #'cddr
               do (push (list (eglot--uri-to-path uri) edits) prepared))
      (if (or confirm
              (cl-notevery #'find-buffer-visiting
                           (mapcar #'car prepared)))
          (unless (y-or-n-p
                   (format "[eglot] Server wants to edit:\n  %s\n Proceed? "
                           (mapconcat #'identity (mapcar #'car prepared) "\n  ")))
            (eglot--error "User cancelled server edit")))
      (while (setq edit (car prepared))
        (pcase-let ((`(,path ,edits ,version)  edit))
          (with-current-buffer (find-file-noselect path)
            (eglot--apply-text-edits edits version))
          (pop prepared))
        t)
      (unwind-protect
          (if prepared (eglot--warn "Caution: edits of files %s failed."
                                    (mapcar #'car prepared))
            (eldoc)
            (eglot--message "Edit successful!"))))))

(defun eglot-rename (newname)
  "Rename the current symbol to NEWNAME."
  (interactive
   (list (read-from-minibuffer (format "Rename `%s' to: " (symbol-at-point))
                               nil nil nil nil
                               (symbol-name (symbol-at-point)))))
  (unless (eglot--server-capable :renameProvider)
    (eglot--error "Server can't rename!"))
  (eglot--apply-workspace-edit
   (jsonrpc-request (eglot--current-server-or-lose)
                    :textDocument/rename `(,@(eglot--TextDocumentPositionParams)
                                           :newName ,newname))
   current-prefix-arg))

(defun eglot--region-bounds () "Region bounds if active, else point and nil."
  (if (use-region-p) `(,(region-beginning) ,(region-end)) `(,(point) nil)))

(defun eglot-code-actions (beg &optional end action-kind)
  "Offer to execute actions of ACTION-KIND between BEG and END.
If ACTION-KIND is nil, consider all kinds of actions.
Interactively, default BEG and END to region's bounds else BEG is
point and END is nil, which results in a request for code actions
at point.  With prefix argument, prompt for ACTION-KIND."
  (interactive
   `(,@(eglot--region-bounds)
     ,(and current-prefix-arg
           (completing-read "[eglot] Action kind: "
                            '("quickfix" "refactor.extract" "refactor.inline"
                              "refactor.rewrite" "source.organizeImports")))))
  (unless (eglot--server-capable :codeActionProvider)
    (eglot--error "Server can't execute code actions!"))
  (let* ((server (eglot--current-server-or-lose))
         (actions
          (jsonrpc-request
           server
           :textDocument/codeAction
           (list :textDocument (eglot--TextDocumentIdentifier)
                 :range (list :start (eglot--pos-to-lsp-position beg)
                              :end (eglot--pos-to-lsp-position end))
                 :context
                 `(:diagnostics
                   [,@(cl-loop for diag in (flymake-diagnostics beg end)
                               when (cdr (assoc 'eglot-lsp-diag
                                                (eglot--diag-data diag)))
                               collect it)]
                   ,@(when action-kind `(:only [,action-kind]))))
           :deferred t))
         (menu-items
          (or (cl-loop for action across actions
                       ;; Do filtering ourselves, in case the `:only'
                       ;; didn't go through.
                       when (or (not action-kind)
                                (equal action-kind (plist-get action :kind)))
                       collect (cons (plist-get action :title) action))
              (apply #'eglot--error
                     (if action-kind `("No \"%s\" code actions here" ,action-kind)
                       `("No code actions here")))))
         (preferred-action (cl-find-if
                            (lambda (menu-item)
                              (plist-get (cdr menu-item) :isPreferred))
                            menu-items))
         (default-action (car (or preferred-action (car menu-items))))
         (action (if (and action-kind (null (cadr menu-items)))
                     (cdr (car menu-items))
                   (if (listp last-nonmenu-event)
                       (x-popup-menu last-nonmenu-event `("Eglot code actions:"
                                                          ("dummy" ,@menu-items)))
                     (cdr (assoc (completing-read
                                  (format "[eglot] Pick an action (default %s): "
                                          default-action)
                                  menu-items nil t nil nil default-action)
                                 menu-items))))))
    (eglot--dcase action
      (((Command) command arguments)
       (eglot-execute-command server (intern command) arguments))
      (((CodeAction) edit command)
       (when edit (eglot--apply-workspace-edit edit))
       (when command
         (eglot--dbind ((Command) command arguments) command
           (eglot-execute-command server (intern command) arguments)))))))

(defmacro eglot--code-action (name kind)
  "Define NAME to execute KIND code action."
  `(defun ,name (beg &optional end)
     ,(format "Execute '%s' code actions between BEG and END." kind)
     (interactive (eglot--region-bounds))
     (eglot-code-actions beg end ,kind)))

(eglot--code-action eglot-code-action-organize-imports "source.organizeImports")
(eglot--code-action eglot-code-action-extract "refactor.extract")
(eglot--code-action eglot-code-action-inline "refactor.inline")
(eglot--code-action eglot-code-action-rewrite "refactor.rewrite")
(eglot--code-action eglot-code-action-quickfix "quickfix")


;;; Dynamic registration
;;;
(cl-defmethod eglot-register-capability
  (server (method (eql workspace/didChangeWatchedFiles)) id &key watchers)
  "Handle dynamic registration of workspace/didChangeWatchedFiles"
  (eglot-unregister-capability server method id)
  (let* (success
         (globs (mapcar
                 (eglot--lambda ((FileSystemWatcher) globPattern)
                   (cons
                    (eglot--glob-compile globPattern t t)
                    (eglot--glob-compile
                     (replace-regexp-in-string "/[^/]*$" "/" globPattern) t t)))
                 watchers))
         (dirs-to-watch
          (cl-loop for dir in (eglot--directories-recursively)
                   when (cl-loop for g in globs
                                 thereis (ignore-errors (funcall (cdr g) dir)))
                   collect dir)))
    (cl-labels
        ((handle-event
          (event)
          (pcase-let ((`(,desc ,action ,file ,file1) event))
            (cond
             ((and (memq action '(created changed deleted))
                   (cl-find file (mapcar #'car globs)
                            :test (lambda (f glob)
                                    (funcall glob f))))
              (jsonrpc-notify
               server :workspace/didChangeWatchedFiles
               `(:changes ,(vector `(:uri ,(eglot--path-to-uri file)
                                          :type ,(cl-case action
                                                   (created 1)
                                                   (changed 2)
                                                   (deleted 3)))))))
             ((eq action 'renamed)
              (handle-event `(,desc 'deleted ,file))
              (handle-event `(,desc 'created ,file1)))))))
      (unwind-protect
          (progn
            (dolist (dir dirs-to-watch)
              (push (file-notify-add-watch dir '(change) #'handle-event)
                    (gethash id (eglot--file-watches server))))
            (setq
             success
             `(:message ,(format "OK, watching %s directories in %s watchers"
                                 (length dirs-to-watch) (length watchers)))))
        (unless success
          (eglot-unregister-capability server method id))))))

(cl-defmethod eglot-unregister-capability
  (server (_method (eql workspace/didChangeWatchedFiles)) id)
  "Handle dynamic unregistration of workspace/didChangeWatchedFiles"
  (mapc #'file-notify-rm-watch (gethash id (eglot--file-watches server)))
  (remhash id (eglot--file-watches server))
  (list t "OK"))


;;; Glob heroics
;;;
(defun eglot--glob-parse (glob)
  "Compute list of (STATE-SYM EMITTER-FN PATTERN)."
  (with-temp-buffer
    (save-excursion (insert glob))
    (cl-loop
     with grammar = '((:**      "\\*\\*/?"              eglot--glob-emit-**)
                      (:*       "\\*"                   eglot--glob-emit-*)
                      (:?       "\\?"                   eglot--glob-emit-?)
                      (:/       "/"                     eglot--glob-emit-self)
                      (:{}      "{[^][/*{}]+}"          eglot--glob-emit-{})
                      (:range   "\\[\\^?[^][/,*{}]+\\]" eglot--glob-emit-range)
                      (:literal "[^][/,*?{}]+"          eglot--glob-emit-self))
     until (eobp)
     collect (cl-loop
              for (_token regexp emitter) in grammar
              thereis (and (re-search-forward (concat "\\=" regexp) nil t)
                           (list (cl-gensym "state-") emitter (match-string 0)))
              finally (error "Glob '%s' invalid at %s" (buffer-string) (point))))))

(defun eglot--glob-compile (glob &optional byte-compile noerror)
  "Convert GLOB into Elisp function.  Maybe BYTE-COMPILE it.
If NOERROR, return predicate, else erroring function."
  (let* ((states (eglot--glob-parse glob))
         (body `(with-temp-buffer
                  (save-excursion (insert string))
                  (cl-labels ,(cl-loop for (this that) on states
                                       for (self emit text) = this
                                       for next = (or (car that) 'eobp)
                                       collect (funcall emit text self next))
                    (or (,(caar states))
                        (error "Glob done but more unmatched text: '%s'"
                               (buffer-substring (point) (point-max)))))))
         (form `(lambda (string) ,(if noerror `(ignore-errors ,body) body))))
    (if byte-compile (byte-compile form) form)))

(defun eglot--glob-emit-self (text self next)
  `(,self () (re-search-forward ,(concat "\\=" (regexp-quote text))) (,next)))

(defun eglot--glob-emit-** (_ self next)
  `(,self () (or (ignore-errors (save-excursion (,next)))
                 (and (re-search-forward "\\=/?[^/]+/?") (,self)))))

(defun eglot--glob-emit-* (_ self next)
  `(,self () (re-search-forward "\\=[^/]")
          (or (ignore-errors (save-excursion (,next))) (,self))))

(defun eglot--glob-emit-? (_ self next)
  `(,self () (re-search-forward "\\=[^/]") (,next)))

(defun eglot--glob-emit-{} (arg self next)
  (let ((alternatives (split-string (substring arg 1 (1- (length arg))) ",")))
    `(,self ()
            (or ,@(cl-loop for alt in alternatives
                           collect `(re-search-forward ,(concat "\\=" alt) nil t))
                (error "Failed matching any of %s" ',alternatives))
            (,next))))

(defun eglot--glob-emit-range (arg self next)
  (when (eq ?! (aref arg 1)) (aset arg 1 ?^))
  `(,self () (re-search-forward ,(concat "\\=" arg)) (,next)))

(defun eglot--directories-recursively (&optional dir)
  "Because `directory-files-recursively' isn't complete in 26.3."
  (cons (setq dir (expand-file-name (or dir default-directory)))
        (cl-loop
         with default-directory = dir
         with completion-regexp-list = '("^[^.]")
         for f in (file-name-all-completions "" dir)
         when (file-directory-p f) append (eglot--directories-recursively f))))


;;; Rust-specific
;;;
(defclass eglot-rls (eglot-lsp-server) () :documentation "Rustlang's RLS.")

(cl-defmethod jsonrpc-connection-ready-p ((server eglot-rls) what)
  "Except for :completion, RLS isn't ready until Indexing done."
  (and (cl-call-next-method)
       (or ;; RLS normally ready for this, even if building.
        (eq :textDocument/completion what)
        (pcase-let ((`(,_id ,what ,done ,_detail) (eglot--spinner server)))
          (and (equal "Indexing" what) done)))))

(cl-defmethod eglot-handle-notification
  ((server eglot-rls) (_method (eql window/progress))
   &key id done title message &allow-other-keys)
  "Handle notification window/progress"
  (setf (eglot--spinner server) (list id title done message)))


;;; eclipse-jdt-specific
;;;
(defclass eglot-eclipse-jdt (eglot-lsp-server) ()
  :documentation "Eclipse's Java Development Tools Language Server.")

(cl-defmethod eglot-initialization-options ((server eglot-eclipse-jdt))
  "Passes through required jdt initialization options"
  `(:workspaceFolders
    [,@(cl-delete-duplicates
        (mapcar #'eglot--path-to-uri
                (let* ((root (project-root (eglot--project server))))
                  (cons root
                        (mapcar
                         #'file-name-directory
                         (append
                          (file-expand-wildcards (concat root "*/pom.xml"))
                          (file-expand-wildcards (concat root "*/build.gradle"))
                          (file-expand-wildcards (concat root "*/.project")))))))
        :test #'string=)]
    ,@(if-let ((home (or (getenv "JAVA_HOME")
                         (ignore-errors
                           (expand-file-name
                            ".."
                            (file-name-directory
                             (file-chase-links (executable-find "javac"))))))))
          `(:settings (:java (:home ,home)))
        (ignore (eglot--warn "JAVA_HOME env var not set")))))

(defun eglot--eclipse-jdt-contact (interactive)
  "Return a contact for connecting to eclipse.jdt.ls server, as a cons cell.
If INTERACTIVE, prompt user for details."
  (cl-labels
      ((is-the-jar
        (path)
        (and (string-match-p
              "org\\.eclipse\\.equinox\\.launcher_.*\\.jar$"
              (file-name-nondirectory path))
             (file-exists-p path))))
    (let* ((classpath (or (getenv "CLASSPATH") path-separator))
           (cp-jar (cl-find-if #'is-the-jar (split-string classpath path-separator)))
           (jar cp-jar)
           (dir
            (cond
             (jar (file-name-as-directory
                   (expand-file-name ".." (file-name-directory jar))))
             (interactive
              (expand-file-name
               (read-directory-name
                (concat "Path to eclipse.jdt.ls directory (could not"
                        " find it in CLASSPATH): ")
                nil nil t)))
             (t (error "Could not find eclipse.jdt.ls jar in CLASSPATH"))))
           (repodir
            (concat dir
                    "org.eclipse.jdt.ls.product/target/repository/"))
           (repodir (if (file-directory-p repodir) repodir dir))
           (config
            (concat
             repodir
             (cond
              ((string= system-type "darwin") "config_mac")
              ((string= system-type "windows-nt") "config_win")
              (t "config_linux"))))
           (project (or (project-current) `(transient . ,default-directory)))
           (workspace
            (expand-file-name (md5 (project-root project))
                              (concat user-emacs-directory
                                      "eglot-eclipse-jdt-cache"))))
      (unless jar
        (setq jar
              (cl-find-if #'is-the-jar
                          (directory-files (concat repodir "plugins") t))))
      (unless (and jar (file-exists-p jar) (file-directory-p config))
        (error "Could not find required eclipse.jdt.ls files (build required?)"))
      (when (and interactive (not cp-jar)
                 (y-or-n-p (concat "Add path to the server program "
                                   "to CLASSPATH environment variable?")))
        (setenv "CLASSPATH" (concat (getenv "CLASSPATH") path-separator jar)))
      (unless (file-directory-p workspace)
        (make-directory workspace t))
      (cons 'eglot-eclipse-jdt
            (list (executable-find "java")
                  "-Declipse.application=org.eclipse.jdt.ls.core.id1"
                  "-Dosgi.bundles.defaultStartLevel=4"
                  "-Declipse.product=org.eclipse.jdt.ls.core.product"
                  "-jar" jar
                  "-configuration" config
                  "-data" workspace)))))

(cl-defmethod eglot-execute-command
  ((_server eglot-eclipse-jdt) (_cmd (eql java.apply.workspaceEdit)) arguments)
  "Eclipse JDT breaks spec and replies with edits as arguments."
  (mapc #'eglot--apply-workspace-edit arguments))

(provide 'eglot)
;;; eglot.el ends here

;; Local Variables:
;; bug-reference-bug-regexp: "\\(github#\\([0-9]+\\)\\)"
;; bug-reference-url-format: "https://github.com/joaotavora/eglot/issues/%s"
;; checkdoc-force-docstrings-flag: nil
;; End:<|MERGE_RESOLUTION|>--- conflicted
+++ resolved
@@ -98,19 +98,12 @@
 
 (defvar eglot-server-programs '((rust-mode . (eglot-rls "rls"))
                                 (python-mode . ("pyls"))
-                                ((js-mode
-                                  typescript-mode)
+                                ((js-mode typescript-mode)
                                  . ("typescript-language-server" "--stdio"))
                                 (sh-mode . ("bash-language-server" "start"))
-<<<<<<< HEAD
-				((php-mode phps-mode)
-                                 . ("php" "vendor/felixfbecker/language-server\
-/bin/php-language-server.php"))
-=======
-                                (php-mode
+                                ((php-mode phps-mode)
                                  . ("php" "vendor/felixfbecker/\
 language-server/bin/php-language-server.php"))
->>>>>>> fc4c3247
                                 ((c++-mode c-mode) . ("ccls"))
                                 ((caml-mode tuareg-mode reason-mode)
                                  . ("ocaml-language-server" "--stdio"))
