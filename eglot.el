;;; eglot.el --- Client for Language Server Protocol (LSP) servers  -*- lexical-binding: t; -*-

;; Copyright (C) 2018-2020 Free Software Foundation, Inc.

;; Version: 1.6
;; Author: João Távora <joaotavora@gmail.com>
;; Maintainer: João Távora <joaotavora@gmail.com>
;; URL: https://github.com/joaotavora/eglot
;; Keywords: convenience, languages
;; Package-Requires: ((emacs "26.1") (jsonrpc "1.0.9") (flymake "1.0.8") (project "0.3.0") (xref "1.0.1") (eldoc "1.0.0"))

;; This program is free software; you can redistribute it and/or modify
;; it under the terms of the GNU General Public License as published by
;; the Free Software Foundation, either version 3 of the License, or
;; (at your option) any later version.

;; This program is distributed in the hope that it will be useful,
;; but WITHOUT ANY WARRANTY; without even the implied warranty of
;; MERCHANTABILITY or FITNESS FOR A PARTICULAR PURPOSE.  See the
;; GNU General Public License for more details.

;; You should have received a copy of the GNU General Public License
;; along with this program.  If not, see <http://www.gnu.org/licenses/>.

;;; Commentary:

;; Simply M-x eglot should be enough to get you started, but here's a
;; little info (see the accompanying README.md or the URL for more).
;;
;; M-x eglot starts a server via a shell-command guessed from
;; `eglot-server-programs', using the current major-mode (for whatever
;; language you're programming in) as a hint.  If it can't guess, it
;; prompts you in the mini-buffer for these things.  Actually, the
;; server needen't be locally started: you can connect to a running
;; server via TCP by entering a <host:port> syntax.
;;
;; Anyway, if the connection is successful, you should see an `eglot'
;; indicator pop up in your mode-line.  More importantly, this means
;; current *and future* file buffers of that major mode *inside your
;; current project* automatically become \"managed\" by the LSP
;; server, i.e.  information about their contents is exchanged
;; periodically to provide enhanced code analysis via
;; `xref-find-definitions', `flymake-mode', `eldoc-mode',
;; `completion-at-point', among others.
;;
;; To "unmanage" these buffers, shutdown the server with M-x
;; eglot-shutdown.
;;
;; You can also do:
;;
;;   (add-hook 'foo-mode-hook 'eglot-ensure)
;;
;; To attempt to start an eglot session automatically everytime a
;; foo-mode buffer is visited.
;;
;;; Code:

(require 'json)
(require 'imenu)
(require 'cl-lib)
(require 'project)
(require 'url-parse)
(require 'url-util)
(require 'pcase)
(require 'compile) ; for some faces
(require 'warnings)
(require 'flymake)
(require 'xref)
(eval-when-compile
  (require 'subr-x))
(require 'jsonrpc)
(require 'filenotify)
(require 'ert)
(require 'array)
;; forward-declare, but don't require (Emacs 28 doesn't seem to care)
(defvar markdown-fontify-code-blocks-natively)
(defvar company-backends)
(defvar company-tooltip-align-annotations)


;;; User tweakable stuff
(defgroup eglot nil
  "Interaction with Language Server Protocol servers"
  :prefix "eglot-"
  :group 'applications)

(defvar eglot-server-programs '((rust-mode . (eglot-rls "rls"))
                                (python-mode . ("pyls"))
                                ((js-mode
                                  typescript-mode)
                                 . ("javascript-typescript-stdio"))
                                (sh-mode . ("bash-language-server" "start"))
				(php-mode . ("php" "vendor/felixfbecker/\
language-server/bin/php-language-server.php"))
                                ((c++-mode c-mode) . ("ccls"))
                                ((caml-mode tuareg-mode reason-mode)
                                 . ("ocaml-language-server" "--stdio"))
                                (ruby-mode
                                 . ("solargraph" "socket" "--port"
                                    :autoport))
                                (haskell-mode . ("hie-wrapper"))
                                (elm-mode . ("elm-language-server"))
                                (kotlin-mode . ("kotlin-language-server"))
                                (go-mode . ("gopls"))
                                ((R-mode ess-r-mode) . ("R" "--slave" "-e"
                                                        "languageserver::run()"))
                                (java-mode . eglot--eclipse-jdt-contact)
                                (dart-mode . ("dart_language_server"))
                                (elixir-mode . ("language_server.sh"))
                                (ada-mode . ("ada_language_server"))
                                (scala-mode . ("metals-emacs"))
                                ((tex-mode context-mode texinfo-mode bibtex-mode)
                                 . ("digestif"))
                                (erlang-mode . ("erlang_ls" "--transport" "stdio")))
  "How the command `eglot' guesses the server to start.
An association list of (MAJOR-MODE . CONTACT) pairs.  MAJOR-MODE
is a mode symbol, or a list of mode symbols.  The associated
CONTACT specifies how to connect to a server for managing buffers
of those modes.  CONTACT can be:

* In the most common case, a list of strings (PROGRAM [ARGS...]).
  PROGRAM is called with ARGS and is expected to serve LSP requests
  over the standard input/output channels.

* A list (HOST PORT [TCP-ARGS...]) where HOST is a string and
  PORT is a positive integer for connecting to a server via TCP.
  Remaining ARGS are passed to `open-network-stream' for
  upgrading the connection with encryption or other capabilities.

* A list (PROGRAM [ARGS...] :autoport [MOREARGS...]), whereupon a
  combination of the two previous options is used.  First, an
  attempt is made to find an available server port, then PROGRAM
  is launched with ARGS; the `:autoport' keyword substituted for
  that number; and MOREARGS.  Eglot then attempts to establish a
  TCP connection to that port number on the localhost.

* A cons (CLASS-NAME . INITARGS) where CLASS-NAME is a symbol
  designating a subclass of `eglot-lsp-server', for representing
  experimental LSP servers.  INITARGS is a keyword-value plist
  used to initialize the object of CLASS-NAME, or a plain list
  interpreted as the previous descriptions of CONTACT.  In the
  latter case that plain list is used to produce a plist with a
  suitable :PROCESS initarg to CLASS-NAME.  The class
  `eglot-lsp-server' descends from `jsonrpc-process-connection',
  which you should see for the semantics of the mandatory
  :PROCESS argument.

* A function of a single argument producing any of the above
  values for CONTACT.  The argument's value is non-nil if the
  connection was requested interactively (e.g. from the `eglot'
  command), and nil if it wasn't (e.g. from `eglot-ensure').  If
  the call is interactive, the function can ask the user for
  hints on finding the required programs, etc.  Otherwise, it
  should not ask the user for any input, and return nil or signal
  an error if it can't produce a valid CONTACT.")

(defface eglot-mode-line
  '((t (:inherit font-lock-constant-face :weight bold)))
  "Face for package-name in EGLOT's mode line.")

(defcustom eglot-autoreconnect 3
  "Control ability to reconnect automatically to the LSP server.
If t, always reconnect automatically (not recommended).  If nil,
never reconnect automatically after unexpected server shutdowns,
crashes or network failures.  A positive integer number says to
only autoreconnect if the previous successful connection attempt
lasted more than that many seconds."
  :type '(choice (boolean :tag "Whether to inhibit autoreconnection")
                 (integer :tag "Number of seconds")))

(defcustom eglot-connect-timeout 30
  "Number of seconds before timing out LSP connection attempts.
If nil, never time out."
  :type 'number)

(defcustom eglot-sync-connect 3
  "Control blocking of LSP connection attempts.
If t, block for `eglot-connect-timeout' seconds.  A positive
integer number means block for that many seconds, and then wait
for the connection in the background.  nil has the same meaning
as 0, i.e. don't block at all."
  :type '(choice (boolean :tag "Whether to inhibit autoreconnection")
                 (integer :tag "Number of seconds")))

(defcustom eglot-autoshutdown nil
  "If non-nil, shut down server after killing last managed buffer."
  :type 'boolean)

(defcustom eglot-send-changes-idle-time 0.5
  "Don't tell server of changes before Emacs's been idle for this many seconds."
  :type 'number)

(defcustom eglot-events-buffer-size 2000000
  "Control the size of the Eglot events buffer.
If a number, don't let the buffer grow larger than that many
characters.  If 0, don't use an event's buffer at all.  If nil,
let the buffer grow forever."
  :type '(choice (const :tag "No limit" nil)
                 (integer :tag "Number of characters")))

(defcustom eglot-confirm-server-initiated-edits 'confirm
  "Non-nil if server-initiated edits should be confirmed with user."
  :type '(choice (const :tag "Don't show confirmation prompt" nil)
                 (symbol :tag "Show confirmation prompt" 'confirm)))


;;; Constants
;;;
(defconst eglot--symbol-kind-names
  `((1 . "File") (2 . "Module")
    (3 . "Namespace") (4 . "Package") (5 . "Class")
    (6 . "Method") (7 . "Property") (8 . "Field")
    (9 . "Constructor") (10 . "Enum") (11 . "Interface")
    (12 . "Function") (13 . "Variable") (14 . "Constant")
    (15 . "String") (16 . "Number") (17 . "Boolean")
    (18 . "Array") (19 . "Object") (20 . "Key")
    (21 . "Null") (22 . "EnumMember") (23 . "Struct")
    (24 . "Event") (25 . "Operator") (26 . "TypeParameter")))

(defconst eglot--kind-names
  `((1 . "Text") (2 . "Method") (3 . "Function") (4 . "Constructor")
    (5 . "Field") (6 . "Variable") (7 . "Class") (8 . "Interface")
    (9 . "Module") (10 . "Property") (11 . "Unit") (12 . "Value")
    (13 . "Enum") (14 . "Keyword") (15 . "Snippet") (16 . "Color")
    (17 . "File") (18 . "Reference")))

(defconst eglot--{} (make-hash-table) "The empty JSON object.")



;;; Message verification helpers
;;;
(eval-and-compile
  (defvar eglot--lsp-interface-alist
    `(
      (CodeAction (:title) (:kind :diagnostics :edit :command))
      (ConfigurationItem () (:scopeUri :section))
      (Command ((:title . string) (:command . string)) (:arguments))
      (CompletionItem (:label)
                      (:kind :detail :documentation :deprecated :preselect
                             :sortText :filterText :insertText :insertTextFormat
                             :textEdit :additionalTextEdits :commitCharacters
                             :command :data))
      (Diagnostic (:range :message) (:severity :code :source :relatedInformation))
      (DocumentHighlight (:range) (:kind))
      (FileSystemWatcher (:globPattern) (:kind))
      (Hover (:contents) (:range))
      (InitializeResult (:capabilities) (:serverInfo))
      (Location (:uri :range))
      (LogMessageParams (:type :message))
      (MarkupContent (:kind :value))
      (ParameterInformation (:label) (:documentation))
      (Position (:line :character))
      (Range (:start :end))
      (Registration (:id :method) (:registerOptions))
      (Registration (:id :method) (:registerOptions))
      (ResponseError (:code :message) (:data))
      (ShowMessageParams (:type :message))
      (ShowMessageRequestParams (:type :message) (:actions))
      (SignatureHelp (:signatures) (:activeSignature :activeParameter))
      (SignatureInformation (:label) (:documentation :parameters))
      (SymbolInformation (:name :kind :location)
                         (:deprecated :containerName))
      (DocumentSymbol (:name :range :selectionRange :kind)
                      ;; `:containerName' isn't really allowed , but
                      ;; it simplifies the impl of `eglot-imenu'.
                      (:detail :deprecated :children :containerName))
      (TextDocumentEdit (:textDocument :edits) ())
      (TextEdit (:range :newText))
      (VersionedTextDocumentIdentifier (:uri :version) ())
      (WorkspaceEdit () (:changes :documentChanges))
      )
    "Alist (INTERFACE-NAME . INTERFACE) of known external LSP interfaces.

INTERFACE-NAME is a symbol designated by the spec as
\"interface\".  INTERFACE is a list (REQUIRED OPTIONAL) where
REQUIRED and OPTIONAL are lists of KEYWORD designating field
names that must be, or may be, respectively, present in a message
adhering to that interface.  KEY can be a keyword or a cons (SYM
TYPE), where type is used by `cl-typep' to check types at
runtime.

Here's what an element of this alist might look like:

    (Command ((:title . string) (:command . string)) (:arguments))"))

(eval-and-compile
  (defvar eglot-strict-mode (if load-file-name '()
                              '(disallow-non-standard-keys
                                ;; Uncomment these two for fun at
                                ;; compile-time or with flymake-mode.
                                ;;
                                ;; enforce-required-keys
                                ;; enforce-optional-keys
                                ))
    "How strictly to check LSP interfaces at compile- and run-time.

Value is a list of symbols (if the list is empty, no checks are
performed).

If the symbol `disallow-non-standard-keys' is present, an error
is raised if any extraneous fields are sent by the server.  At
compile-time, a warning is raised if a destructuring spec
includes such a field.

If the symbol `enforce-required-keys' is present, an error is
raised if any required fields are missing from the message sent
from the server.  At compile-time, a warning is raised if a
destructuring spec doesn't use such a field.

If the symbol `enforce-optional-keys' is present, nothing special
happens at run-time.  At compile-time, a warning is raised if a
destructuring spec doesn't use all optional fields.

If the symbol `disallow-unknown-methods' is present, Eglot warns
on unknown notifications and errors on unknown requests.
"))

(defun eglot--plist-keys (plist)
  (cl-loop for (k _v) on plist by #'cddr collect k))

(cl-defun eglot--check-object (interface-name
                               object
                               &optional
                               (enforce-required t)
                               (disallow-non-standard t)
                               (check-types t))
  "Check that OBJECT conforms to INTERFACE.  Error otherwise."
  (cl-destructuring-bind
      (&key types required-keys optional-keys &allow-other-keys)
      (eglot--interface interface-name)
    (when-let ((missing (and enforce-required
                             (cl-set-difference required-keys
                                                (eglot--plist-keys object)))))
      (eglot--error "A `%s' must have %s" interface-name missing))
    (when-let ((excess (and disallow-non-standard
                            (cl-set-difference
                             (eglot--plist-keys object)
                             (append required-keys optional-keys)))))
      (eglot--error "A `%s' mustn't have %s" interface-name excess))
    (when check-types
      (cl-loop
       for (k v) on object by #'cddr
       for type = (or (cdr (assoc k types)) t) ;; FIXME: enforce nil type?
       unless (cl-typep v type)
       do (eglot--error "A `%s' must have a %s as %s, but has %s"
                        interface-name )))
    t))

(eval-and-compile
  (defun eglot--keywordize-vars (vars)
    (mapcar (lambda (var) (intern (format ":%s" var))) vars))

  (defun eglot--ensure-type (k) (if (consp k) k (cons k t)))

  (defun eglot--interface (interface-name)
    (let* ((interface (assoc interface-name eglot--lsp-interface-alist))
           (required (mapcar #'eglot--ensure-type (car (cdr interface))))
           (optional (mapcar #'eglot--ensure-type (cadr (cdr interface)))))
      (list :types (append required optional)
            :required-keys (mapcar #'car required)
            :optional-keys (mapcar #'car optional))))

  (defun eglot--check-dspec (interface-name dspec)
    "Check if variables in DSPEC "
    (cl-destructuring-bind (&key required-keys optional-keys &allow-other-keys)
        (eglot--interface interface-name)
      (cond ((or required-keys optional-keys)
             (let ((too-many
                    (and
                     (memq 'disallow-non-standard-keys eglot-strict-mode)
                     (cl-set-difference
                      (eglot--keywordize-vars dspec)
                      (append required-keys optional-keys))))
                   (ignored-required
                    (and
                     (memq 'enforce-required-keys eglot-strict-mode)
                     (cl-set-difference
                      required-keys (eglot--keywordize-vars dspec))))
                   (missing-out
                    (and
                     (memq 'enforce-optional-keys eglot-strict-mode)
                     (cl-set-difference
                      optional-keys (eglot--keywordize-vars dspec)))))
               (when too-many (byte-compile-warn
                               "Destructuring for %s has extraneous %s"
                               interface-name too-many))
               (when ignored-required (byte-compile-warn
                                       "Destructuring for %s ignores required %s"
                                       interface-name ignored-required))
               (when missing-out (byte-compile-warn
                                  "Destructuring for %s is missing out on %s"
                                  interface-name missing-out))))
            (t
             (byte-compile-warn "Unknown LSP interface %s" interface-name))))))

(cl-defmacro eglot--dbind (vars object &body body)
  "Destructure OBJECT, binding VARS in BODY.
VARS is ([(INTERFACE)] SYMS...)
Honour `eglot-strict-mode'."
  (declare (indent 2) (debug (sexp sexp &rest form)))
  (let ((interface-name (if (consp (car vars))
                            (car (pop vars))))
        (object-once (make-symbol "object-once"))
        (fn-once (make-symbol "fn-once")))
    (cond (interface-name
           (eglot--check-dspec interface-name vars)
           `(let ((,object-once ,object))
              (cl-destructuring-bind (&key ,@vars &allow-other-keys) ,object-once
                (eglot--check-object ',interface-name ,object-once
                                     (memq 'enforce-required-keys eglot-strict-mode)
                                     (memq 'disallow-non-standard-keys eglot-strict-mode)
                                     (memq 'check-types eglot-strict-mode))
                ,@body)))
          (t
           `(let ((,object-once ,object)
                  (,fn-once (lambda (,@vars) ,@body)))
              (if (memq 'disallow-non-standard-keys eglot-strict-mode)
                  (cl-destructuring-bind (&key ,@vars) ,object-once
                    (funcall ,fn-once ,@vars))
                (cl-destructuring-bind (&key ,@vars &allow-other-keys) ,object-once
                  (funcall ,fn-once ,@vars))))))))


(cl-defmacro eglot--lambda (cl-lambda-list &body body)
  "Function of args CL-LAMBDA-LIST for processing INTERFACE objects.
Honour `eglot-strict-mode'."
  (declare (indent 1) (debug (sexp &rest form)))
  (let ((e (cl-gensym "jsonrpc-lambda-elem")))
    `(lambda (,e) (eglot--dbind ,cl-lambda-list ,e ,@body))))

(cl-defmacro eglot--dcase (obj &rest clauses)
  "Like `pcase', but for the LSP object OBJ.
CLAUSES is a list (DESTRUCTURE FORMS...) where DESTRUCTURE is
treated as in `eglot-dbind'."
  (declare (indent 1) (debug (sexp &rest (sexp &rest form))))
  (let ((obj-once (make-symbol "obj-once")))
    `(let ((,obj-once ,obj))
       (cond
        ,@(cl-loop
           for (vars . body) in clauses
           for vars-as-keywords = (eglot--keywordize-vars vars)
           for interface-name = (if (consp (car vars))
                                    (car (pop vars)))
           for condition =
           (cond (interface-name
                  (eglot--check-dspec interface-name vars)
                  ;; In this mode, in runtime, we assume
                  ;; `eglot-strict-mode' is fully on, otherwise we
                  ;; can't disambiguate between certain types.
                  `(ignore-errors
                     (eglot--check-object ',interface-name ,obj-once)))
                 (t
                  ;; In this interface-less mode we don't check
                  ;; `eglot-strict-mode' at all: just check that the object
                  ;; has all the keys the user wants to destructure.
                  `(null (cl-set-difference
                          ',vars-as-keywords
                          (eglot--plist-keys ,obj-once)))))
           collect `(,condition
                     (cl-destructuring-bind (&key ,@vars &allow-other-keys)
                         ,obj-once
                       ,@body)))
        (t
         (eglot--error "%S didn't match any of %S"
                       ,obj-once
                       ',(mapcar #'car clauses)))))))


;;; API (WORK-IN-PROGRESS!)
;;;
(cl-defmacro eglot--with-live-buffer (buf &rest body)
  "Check BUF live, then do BODY in it." (declare (indent 1) (debug t))
  (let ((b (cl-gensym)))
    `(let ((,b ,buf)) (if (buffer-live-p ,b) (with-current-buffer ,b ,@body)))))

(cl-defmacro eglot--widening (&rest body)
  "Save excursion and restriction. Widen. Then run BODY." (declare (debug t))
  `(save-excursion (save-restriction (widen) ,@body)))

(cl-defgeneric eglot-handle-request (server method &rest params)
  "Handle SERVER's METHOD request with PARAMS.")

(cl-defgeneric eglot-handle-notification (server method &rest params)
  "Handle SERVER's METHOD notification with PARAMS.")

(cl-defgeneric eglot-execute-command (server command arguments)
  "Ask SERVER to execute COMMAND with ARGUMENTS.")

(cl-defgeneric eglot-initialization-options (server)
  "JSON object to send under `initializationOptions'"
  (:method (_s) nil)) ; blank default

(cl-defgeneric eglot-register-capability (server method id &rest params)
  "Ask SERVER to register capability METHOD marked with ID."
  (:method
   (_s method _id &rest _params)
   (eglot--warn "Server tried to register unsupported capability `%s'"
                method)))

(cl-defgeneric eglot-unregister-capability (server method id &rest params)
  "Ask SERVER to register capability METHOD marked with ID."
  (:method
   (_s method _id &rest _params)
   (eglot--warn "Server tried to unregister unsupported capability `%s'"
                method)))

(cl-defgeneric eglot-client-capabilities (server)
  "What the EGLOT LSP client supports for SERVER."
  (:method (_s)
           (list
            :workspace (list
                        :applyEdit t
                        :executeCommand `(:dynamicRegistration :json-false)
                        :workspaceEdit `(:documentChanges :json-false)
                        :didChangeWatchedFiles `(:dynamicRegistration t)
                        :symbol `(:dynamicRegistration :json-false)
                        :configuration t)
            :textDocument
            (list
             :synchronization (list
                               :dynamicRegistration :json-false
                               :willSave t :willSaveWaitUntil t :didSave t)
             :completion      (list :dynamicRegistration :json-false
                                    :completionItem
                                    `(:snippetSupport
                                      ,(if (eglot--snippet-expansion-fn)
                                           t
                                         :json-false))
                                    :contextSupport t)
             :hover              (list :dynamicRegistration :json-false
                                       :contentFormat
                                       (if (fboundp 'gfm-view-mode)
                                           ["markdown" "plaintext"]
                                         ["plaintext"]))
             :signatureHelp      (list :dynamicRegistration :json-false
                                       :signatureInformation
                                       `(:parameterInformation
                                         (:labelOffsetSupport t)))
             :references         `(:dynamicRegistration :json-false)
             :definition         `(:dynamicRegistration :json-false)
             :declaration        `(:dynamicRegistration :json-false)
             :implementation     `(:dynamicRegistration :json-false)
             :typeDefinition     `(:dynamicRegistration :json-false)
             :documentSymbol     (list
                                  :dynamicRegistration :json-false
                                  :hierarchicalDocumentSymbolSupport t
                                  :symbolKind `(:valueSet
                                                [,@(mapcar
                                                    #'car eglot--symbol-kind-names)]))
             :documentHighlight  `(:dynamicRegistration :json-false)
             :codeAction         (list
                                  :dynamicRegistration :json-false
                                  :codeActionLiteralSupport
                                  '(:codeActionKind
                                    (:valueSet
                                     ["quickfix"
                                      "refactor" "refactor.extract"
                                      "refactor.inline" "refactor.rewrite"
                                      "source" "source.organizeImports"])))
             :formatting         `(:dynamicRegistration :json-false)
             :rangeFormatting    `(:dynamicRegistration :json-false)
             :rename             `(:dynamicRegistration :json-false)
             :publishDiagnostics `(:relatedInformation :json-false))
            :experimental (list))))

(defclass eglot-lsp-server (jsonrpc-process-connection)
  ((project-nickname
    :documentation "Short nickname for the associated project."
    :accessor eglot--project-nickname
    :reader eglot-project-nickname)
   (major-mode
    :documentation "Major mode symbol."
    :accessor eglot--major-mode)
   (capabilities
    :documentation "JSON object containing server capabilities."
    :accessor eglot--capabilities)
   (server-info
    :documentation "JSON object containing server info."
    :accessor eglot--server-info)
   (shutdown-requested
    :documentation "Flag set when server is shutting down."
    :accessor eglot--shutdown-requested)
   (project
    :documentation "Project associated with server."
    :accessor eglot--project)
   (spinner
    :documentation "List (ID DOING-WHAT DONE-P) representing server progress."
    :initform `(nil nil t) :accessor eglot--spinner)
   (inhibit-autoreconnect
    :initform t
    :documentation "Generalized boolean inhibiting auto-reconnection if true."
    :accessor eglot--inhibit-autoreconnect)
   (file-watches
    :documentation "Map ID to list of WATCHES for `didChangeWatchedFiles'."
    :initform (make-hash-table :test #'equal) :accessor eglot--file-watches)
   (managed-buffers
    :documentation "List of buffers managed by server."
    :accessor eglot--managed-buffers)
   (saved-initargs
    :documentation "Saved initargs for reconnection purposes."
    :accessor eglot--saved-initargs)
   (inferior-process
    :documentation "Server subprocess started automatically."
    :accessor eglot--inferior-process))
  :documentation
  "Represents a server. Wraps a process for LSP communication.")


;;; Process management
(defvar eglot--servers-by-project (make-hash-table :test #'equal)
  "Keys are projects.  Values are lists of processes.")

(defun eglot-shutdown (server &optional _interactive timeout preserve-buffers)
  "Politely ask SERVER to quit.
Interactively, read SERVER from the minibuffer unless there is
only one and it's managing the current buffer.

Forcefully quit it if it doesn't respond within TIMEOUT seconds.
Don't leave this function with the server still running.

If PRESERVE-BUFFERS is non-nil (interactively, when called with a
prefix argument), do not kill events and output buffers of
SERVER.  ."
  (interactive (list (eglot--read-server "Shutdown which server"
                                         (eglot-current-server))
                     t nil current-prefix-arg))
  (eglot--message "Asking %s politely to terminate" (jsonrpc-name server))
  (unwind-protect
      (progn
        (setf (eglot--shutdown-requested server) t)
        (jsonrpc-request server :shutdown nil :timeout (or timeout 1.5))
        (jsonrpc-notify server :exit nil))
    ;; Now ask jsonrpc.el to shut down the server.
    (jsonrpc-shutdown server (not preserve-buffers))
    (unless preserve-buffers (kill-buffer (jsonrpc-events-buffer server)))))

(defun eglot--on-shutdown (server)
  "Called by jsonrpc.el when SERVER is already dead."
  ;; Turn off `eglot--managed-mode' where appropriate.
  (dolist (buffer (eglot--managed-buffers server))
    (let (;; Avoid duplicate shutdowns (github#389)
          (eglot-autoshutdown nil))
      (eglot--with-live-buffer buffer (eglot--managed-mode-off))))
  ;; Kill any expensive watches
  (maphash (lambda (_id watches)
             (mapcar #'file-notify-rm-watch watches))
           (eglot--file-watches server))
  ;; Kill any autostarted inferior processes
  (when-let (proc (eglot--inferior-process server))
    (delete-process proc))
  ;; Sever the project/server relationship for `server'
  (setf (gethash (eglot--project server) eglot--servers-by-project)
        (delq server
              (gethash (eglot--project server) eglot--servers-by-project)))
  (cond ((eglot--shutdown-requested server)
         t)
        ((not (eglot--inhibit-autoreconnect server))
         (eglot--warn "Reconnecting after unexpected server exit.")
         (eglot-reconnect server))
        ((timerp (eglot--inhibit-autoreconnect server))
         (eglot--warn "Not auto-reconnecting, last one didn't last long."))))

(defun eglot--all-major-modes ()
  "Return all known major modes."
  (let ((retval))
    (mapatoms (lambda (sym)
                (when (plist-member (symbol-plist sym) 'derived-mode-parent)
                  (push sym retval))))
    retval))

(defvar eglot--command-history nil
  "History of CONTACT arguments to `eglot'.")

(defun eglot--guess-contact (&optional interactive)
  "Helper for `eglot'.
Return (MANAGED-MODE PROJECT CLASS CONTACT).  If INTERACTIVE is
non-nil, maybe prompt user, else error as soon as something can't
be guessed."
  (let* ((guessed-mode (if buffer-file-name major-mode))
         (managed-mode
          (cond
           ((and interactive
                 (or (>= (prefix-numeric-value current-prefix-arg) 16)
                     (not guessed-mode)))
            (intern
             (completing-read
              "[eglot] Start a server to manage buffers of what major mode? "
              (mapcar #'symbol-name (eglot--all-major-modes)) nil t
              (symbol-name guessed-mode) nil (symbol-name guessed-mode) nil)))
           ((not guessed-mode)
            (eglot--error "Can't guess mode to manage for `%s'" (current-buffer)))
           (t guessed-mode)))
         (project (or (project-current) `(transient . ,default-directory)))
         (guess (cdr (assoc managed-mode eglot-server-programs
                            (lambda (m1 m2)
                              (cl-find
                               m2 (if (listp m1) m1 (list m1))
                               :test #'provided-mode-derived-p)))))
         (guess (if (functionp guess)
                    (funcall guess interactive)
                  guess))
         (class (or (and (consp guess) (symbolp (car guess))
                         (prog1 (car guess) (setq guess (cdr guess))))
                    'eglot-lsp-server))
         (program (and (listp guess)
                       (stringp (car guess))
                       ;; A second element might be the port of a (host, port)
                       ;; pair, but in that case it is not a string.
                       (or (null (cdr guess)) (stringp (cadr guess)))
                       (car guess)))
         (base-prompt
          (and interactive
               "Enter program to execute (or <host>:<port>): "))
         (program-guess
          (and program
               (combine-and-quote-strings (cl-subst ":autoport:"
                                                    :autoport guess))))
         (prompt
          (and base-prompt
               (cond (current-prefix-arg base-prompt)
                     ((null guess)
                      (format "[eglot] Sorry, couldn't guess for `%s'!\n%s"
                              managed-mode base-prompt))
                     ((and program
                           (not
                            (executable-find program
                                             (file-remote-p default-directory))))
                      (concat (format "[eglot] I guess you want to run `%s'"
                                      program-guess)
                              (format ", but I can't find `%s' in PATH!" program)
                              "\n" base-prompt)))))
         (contact
          (or (and prompt
                   (let ((s (read-shell-command
                             prompt
                             program-guess
                             'eglot-command-history)))
                     (if (string-match "^\\([^\s\t]+\\):\\([[:digit:]]+\\)$"
                                       (string-trim s))
                         (list (match-string 1 s)
                               (string-to-number (match-string 2 s)))
                       (cl-subst
                        :autoport ":autoport:" (split-string-and-unquote s)
                        :test #'equal))))
              guess
              (eglot--error "Couldn't guess for `%s'!" managed-mode))))
    (list managed-mode project class contact)))

;;;###autoload
(defun eglot (managed-major-mode project class contact &optional interactive)
  "Manage a project with a Language Server Protocol (LSP) server.

The LSP server of CLASS started (or contacted) via CONTACT.  If
this operation is successful, current *and future* file buffers
of MANAGED-MAJOR-MODE inside PROJECT automatically become
\"managed\" by the LSP server, meaning information about their
contents is exchanged periodically to provide enhanced
code-analysis via `xref-find-definitions', `flymake-mode',
`eldoc-mode', `completion-at-point', among others.

Interactively, the command attempts to guess MANAGED-MAJOR-MODE
from current buffer, CLASS and CONTACT from
`eglot-server-programs' and PROJECT from `project-current'.  If
it can't guess, the user is prompted.  With a single
\\[universal-argument] prefix arg, it always prompt for COMMAND.
With two \\[universal-argument] prefix args, also prompts for
MANAGED-MAJOR-MODE.

PROJECT is a project instance as returned by `project-current'.

CLASS is a subclass of symbol `eglot-lsp-server'.

CONTACT specifies how to contact the server.  It is a
keyword-value plist used to initialize CLASS or a plain list as
described in `eglot-server-programs', which see.

INTERACTIVE is t if called interactively."
  (interactive (append (eglot--guess-contact t) '(t)))
  (let* ((current-server (eglot-current-server))
         (live-p (and current-server (jsonrpc-running-p current-server))))
    (if (and live-p
             interactive
             (y-or-n-p "[eglot] Live process found, reconnect instead? "))
        (eglot-reconnect current-server interactive)
      (when live-p (ignore-errors (eglot-shutdown current-server)))
      (eglot--connect managed-major-mode project class contact))))

(defun eglot-reconnect (server &optional interactive)
  "Reconnect to SERVER.
INTERACTIVE is t if called interactively."
  (interactive (list (eglot--current-server-or-lose) t))
  (when (jsonrpc-running-p server)
    (ignore-errors (eglot-shutdown server interactive nil 'preserve-buffers)))
  (eglot--connect (eglot--major-mode server)
                  (eglot--project server)
                  (eieio-object-class-name server)
                  (eglot--saved-initargs server))
  (eglot--message "Reconnected!"))

(defvar eglot--managed-mode) ; forward decl

;;;###autoload
(defun eglot-ensure ()
  "Start Eglot session for current buffer if there isn't one."
  (let ((buffer (current-buffer)))
    (cl-labels
        ((maybe-connect
          ()
          (remove-hook 'post-command-hook #'maybe-connect nil)
          (eglot--with-live-buffer buffer
            (unless eglot--managed-mode
              (apply #'eglot--connect (eglot--guess-contact))))))
      (when buffer-file-name
        (add-hook 'post-command-hook #'maybe-connect 'append nil)))))

(defun eglot-events-buffer (server)
  "Display events buffer for SERVER.
Use current server's or first available Eglot events buffer."
  (interactive (list (eglot-current-server)))
  (let ((buffer (if server (jsonrpc-events-buffer server)
                  (cl-find "\\*EGLOT.*events\\*"
                           (buffer-list)
                           :key #'buffer-name :test #'string-match))))
    (if buffer (display-buffer buffer)
      (eglot--error "Can't find an Eglot events buffer!"))))

(defun eglot-stderr-buffer (server)
  "Display stderr buffer for SERVER."
  (interactive (list (eglot--current-server-or-lose)))
  (display-buffer (jsonrpc-stderr-buffer server)))

(defun eglot-forget-pending-continuations (server)
  "Forget pending requests for SERVER."
  (interactive (list (eglot--current-server-or-lose)))
  (jsonrpc-forget-pending-continuations server))

(defvar eglot-connect-hook
  '(eglot-signal-didChangeConfiguration)
  "Hook run after connecting in `eglot--connect'.")

(defvar eglot-server-initialized-hook
  '()
  "Hook run after a `eglot-lsp-server' instance is created.

That is before a connection was established. Use
`eglot-connect-hook' to hook into when a connection was
successfully established and the server on the other side has
received the initializing configuration.

Each function is passed the server as an argument")

(defun eglot--connect (managed-major-mode project class contact)
  "Connect to MANAGED-MAJOR-MODE, PROJECT, CLASS and CONTACT.
This docstring appeases checkdoc, that's all."
  (let* ((default-directory (project-root project))
         (nickname (file-name-base (directory-file-name default-directory)))
         (readable-name (format "EGLOT (%s/%s)" nickname managed-major-mode))
         autostart-inferior-process
         (contact (if (functionp contact) (funcall contact) contact))
         (initargs
          (cond ((keywordp (car contact)) contact)
                ((integerp (cadr contact))
                 `(:process ,(lambda ()
                               (apply #'open-network-stream
                                      readable-name nil
                                      (car contact) (cadr contact)
                                      (cddr contact)))))
                ((and (stringp (car contact)) (memq :autoport contact))
                 `(:process ,(lambda ()
                               (pcase-let ((`(,connection . ,inferior)
                                            (eglot--inferior-bootstrap
                                             readable-name
                                             contact)))
                                 (setq autostart-inferior-process inferior)
                                 connection))))
                ((stringp (car contact))
                 `(:process
                   ,(lambda ()
                      (let ((default-directory default-directory))
                        (make-process
                         :name readable-name
                         :command contact
                         :connection-type 'pipe
                         :coding 'utf-8-emacs-unix
                         :noquery t
                         :file-handler (file-remote-p default-directory)
                         :stderr (get-buffer-create
                                  (format "*%s stderr*" readable-name)))))))))
         (spread (lambda (fn) (lambda (server method params)
                                (apply fn server method (append params nil)))))
         (server
          (apply
           #'make-instance class
           :name readable-name
           :events-buffer-scrollback-size eglot-events-buffer-size
           :notification-dispatcher (funcall spread #'eglot-handle-notification)
           :request-dispatcher (funcall spread #'eglot-handle-request)
           :on-shutdown #'eglot--on-shutdown
           initargs))
         (cancelled nil)
         (tag (make-symbol "connected-catch-tag")))
    (setf (eglot--saved-initargs server) initargs)
    (setf (eglot--project server) project)
    (setf (eglot--project-nickname server) nickname)
    (setf (eglot--major-mode server) managed-major-mode)
    (setf (eglot--inferior-process server) autostart-inferior-process)
    (run-hook-with-args 'eglot-server-initialized-hook server)
    ;; Now start the handshake.  To honour `eglot-sync-connect'
    ;; maybe-sync-maybe-async semantics we use `jsonrpc-async-request'
    ;; and mimic most of `jsonrpc-request'.
    (unwind-protect
        (condition-case _quit
            (let ((retval
                   (catch tag
                     (jsonrpc-async-request
                      server
                      :initialize
                      (list :processId (unless (eq (jsonrpc-process-type server)
                                                   'network)
                                         (emacs-pid))
                            :rootPath (file-local-name (expand-file-name
                                                         default-directory))
                            :rootUri (eglot--path-to-uri default-directory)
                            :initializationOptions (eglot-initialization-options
                                                    server)
                            :capabilities (eglot-client-capabilities server))
                      :success-fn
                      (eglot--lambda ((InitializeResult) capabilities serverInfo)
                        (unless cancelled
                          (push server
                                (gethash project eglot--servers-by-project))
                          (setf (eglot--capabilities server) capabilities)
                          (setf (eglot--server-info server) serverInfo)
                          (jsonrpc-notify server :initialized eglot--{})
                          (dolist (buffer (buffer-list))
                            (with-current-buffer buffer
                              ;; No need to pass SERVER as an argument: it has
                              ;; been registered in `eglot--servers-by-project',
                              ;; so that it can be found (and cached) from
                              ;; `eglot--maybe-activate-editing-mode' in any
                              ;; managed buffer.
                              (eglot--maybe-activate-editing-mode)))
                          (setf (eglot--inhibit-autoreconnect server)
                                (cond
                                 ((booleanp eglot-autoreconnect)
                                  (not eglot-autoreconnect))
                                 ((cl-plusp eglot-autoreconnect)
                                  (run-with-timer
                                   eglot-autoreconnect nil
                                   (lambda ()
                                     (setf (eglot--inhibit-autoreconnect server)
                                           (null eglot-autoreconnect)))))))
                          (let ((default-directory (project-root project))
                                (major-mode managed-major-mode))
                            (hack-dir-local-variables-non-file-buffer)
                            (run-hook-with-args 'eglot-connect-hook server))
                          (eglot--message
                           "Connected! Server `%s' now managing `%s' buffers \
in project `%s'."
                           (or (plist-get serverInfo :name)
                               (jsonrpc-name server))
                           managed-major-mode
                           (eglot-project-nickname server))
                          (when tag (throw tag t))))
                      :timeout eglot-connect-timeout
                      :error-fn (eglot--lambda ((ResponseError) code message)
                                  (unless cancelled
                                    (jsonrpc-shutdown server)
                                    (let ((msg (format "%s: %s" code message)))
                                      (if tag (throw tag `(error . ,msg))
                                        (eglot--error msg)))))
                      :timeout-fn (lambda ()
                                    (unless cancelled
                                      (jsonrpc-shutdown server)
                                      (let ((msg (format "Timed out")))
                                        (if tag (throw tag `(error . ,msg))
                                          (eglot--error msg))))))
                     (cond ((numberp eglot-sync-connect)
                            (accept-process-output nil eglot-sync-connect))
                           (eglot-sync-connect
                            (while t (accept-process-output nil 30)))))))
              (pcase retval
                (`(error . ,msg) (eglot--error msg))
                (`nil (eglot--message "Waiting in background for server `%s'"
                                      (jsonrpc-name server))
                      nil)
                (_ server)))
          (quit (jsonrpc-shutdown server) (setq cancelled 'quit)))
      (setq tag nil))))

(defun eglot--inferior-bootstrap (name contact &optional connect-args)
  "Use CONTACT to start a server, then connect to it.
Return a cons of two process objects (CONNECTION . INFERIOR).
Name both based on NAME.
CONNECT-ARGS are passed as additional arguments to
`open-network-stream'."
  (let* ((port-probe (make-network-process :name "eglot-port-probe-dummy"
                                           :server t
                                           :host "localhost"
                                           :service 0))
         (port-number (unwind-protect
                          (process-contact port-probe :service)
                        (delete-process port-probe)))
         inferior connection)
    (unwind-protect
        (progn
          (setq inferior
                (make-process
                 :name (format "autostart-inferior-%s" name)
                 :stderr (format "*%s stderr*" name)
                 :noquery t
                 :file-handler (file-remote-p
                                default-directory)
                 :command (cl-subst
                           (format "%s" port-number) :autoport contact)))
          (setq connection
                (cl-loop
                 repeat 10 for i from 1
                 do (accept-process-output nil 0.5)
                 while (process-live-p inferior)
                 do (eglot--message
                     "Trying to connect to localhost and port %s (attempt %s)"
                     port-number i)
                 thereis (ignore-errors
                           (apply #'open-network-stream
                                  (format "autoconnect-%s" name)
                                  nil
                                  "localhost" port-number connect-args))))
          (cons connection inferior))
      (cond ((and (process-live-p connection)
                  (process-live-p inferior))
             (eglot--message "Done, connected to %s!" port-number))
            (t
             (when inferior (delete-process inferior))
             (when connection (delete-process connection))
             (eglot--error "Could not start and connect to server%s"
                           (if inferior
                               (format " started with %s"
                                       (process-command inferior))
                             "!")))))))


;;; Helpers (move these to API?)
;;;
(defun eglot--error (format &rest args)
  "Error out with FORMAT with ARGS."
  (error "[eglot] %s" (apply #'format format args)))

(defun eglot--message (format &rest args)
  "Message out with FORMAT with ARGS."
  (message "[eglot] %s" (apply #'format format args)))

(defun eglot--warn (format &rest args)
  "Warning message with FORMAT and ARGS."
  (apply #'eglot--message (concat "(warning) " format) args)
  (let ((warning-minimum-level :error))
    (display-warning 'eglot (apply #'format format args) :warning)))

(defun eglot-current-column () (- (point) (point-at-bol)))

(defvar eglot-current-column-function #'eglot-lsp-abiding-column
  "Function to calculate the current column.

This is the inverse operation of
`eglot-move-to-column-function' (which see).  It is a function of
no arguments returning a column number.  For buffers managed by
fully LSP-compliant servers, this should be set to
`eglot-lsp-abiding-column' (the default), and
`eglot-current-column' for all others.")

(defun eglot-lsp-abiding-column (&optional lbp)
  "Calculate current COLUMN as defined by the LSP spec.
LBP defaults to `line-beginning-position'."
  (/ (- (length (encode-coding-region (or lbp (line-beginning-position))
                                      (point) 'utf-16 t))
        2)
     2))

(defun eglot--pos-to-lsp-position (&optional pos)
  "Convert point POS to LSP position."
  (eglot--widening
   (list :line (1- (line-number-at-pos pos t)) ; F!@&#$CKING OFF-BY-ONE
         :character (progn (when pos (goto-char pos))
                           (funcall eglot-current-column-function)))))

(defvar eglot-move-to-column-function #'eglot-move-to-lsp-abiding-column
  "Function to move to a column reported by the LSP server.

According to the standard, LSP column/character offsets are based
on a count of UTF-16 code units, not actual visual columns.  So
when LSP says position 3 of a line containing just \"aXbc\",
where X is a multi-byte character, it actually means `b', not
`c'. However, many servers don't follow the spec this closely.

For buffers managed by fully LSP-compliant servers, this should
be set to `eglot-move-to-lsp-abiding-column' (the default), and
`eglot-move-to-column' for all others.")

(defun eglot-move-to-column (column)
  "Move to COLUMN without closely following the LSP spec."
  ;; We cannot use `move-to-column' here, because it moves to *visual*
  ;; columns, which can be different from LSP columns in case of
  ;; `whitespace-mode', `prettify-symbols-mode', etc.  (github#296,
  ;; github#297)
  (goto-char (min (+ (line-beginning-position) column)
                  (line-end-position))))

(defun eglot-move-to-lsp-abiding-column (column)
  "Move to COLUMN abiding by the LSP spec."
  (save-restriction
    (cl-loop
     with lbp = (line-beginning-position)
     initially
     (narrow-to-region lbp (line-end-position))
     (move-to-column column)
     for diff = (- column
                   (eglot-lsp-abiding-column lbp))
     until (zerop diff)
     do (condition-case eob-err
            (forward-char (/ (if (> diff 0) (1+ diff) (1- diff)) 2))
          (end-of-buffer (cl-return eob-err))))))

(defun eglot--lsp-position-to-point (pos-plist &optional marker)
  "Convert LSP position POS-PLIST to Emacs point.
If optional MARKER, return a marker instead"
  (save-excursion
    (save-restriction
      (widen)
      (goto-char (point-min))
      (forward-line (min most-positive-fixnum
                         (plist-get pos-plist :line)))
      (unless (eobp) ;; if line was excessive leave point at eob
        (let ((tab-width 1)
              (col (plist-get pos-plist :character)))
          (unless (wholenump col)
            (eglot--warn
             "Caution: LSP server sent invalid character position %s. Using 0 instead."
             col)
            (setq col 0))
          (funcall eglot-move-to-column-function col)))
      (if marker (copy-marker (point-marker)) (point)))))

(defun eglot--path-to-uri (path)
  "URIfy PATH."
  (url-hexify-string
   (concat "file://" (if (eq system-type 'windows-nt) "/")
           (file-local-name (file-truename path)))
   url-path-allowed-chars))

(cl-defun eglot--uri-to-path (uri &optional (server (eglot--current-server-or-lose)))
  "Convert URI to a string pointing to a file in SERVER's host."
  (when (keywordp uri) (setq uri (substring (symbol-name uri) 1)))
  (concat
<<<<<<< HEAD
   (file-remote-p (car (project-roots (eglot--project server))))
=======
   (file-remote-p (project-root (eglot--project server)))
>>>>>>> 6515fa76
   (let ((retval (url-filename (url-generic-parse-url (url-unhex-string uri)))))
     (if (eq system-type 'windows-nt) (substring retval 1) retval))))

(defun eglot--snippet-expansion-fn ()
  "Compute a function to expand snippets.
Doubles as an indicator of snippet support."
  (and (boundp 'yas-minor-mode)
       (symbol-value 'yas-minor-mode)
       'yas-expand-snippet))

(defun eglot--format-markup (markup)
  "Format MARKUP according to LSP's spec."
  (pcase-let ((`(,string ,mode)
               (if (stringp markup) (list markup 'gfm-view-mode)
                 (list (plist-get markup :value)
                       (pcase (plist-get markup :kind)
                         ("markdown" 'gfm-view-mode)
                         ("plaintext" 'text-mode)
                         (_ major-mode))))))
    (with-temp-buffer
      (setq-local markdown-fontify-code-blocks-natively t)
      (insert string)
      (ignore-errors (delay-mode-hooks (funcall mode)))
      (font-lock-ensure)
      (string-trim (filter-buffer-substring (point-min) (point-max))))))

(defcustom eglot-ignored-server-capabilites (list)
  "LSP server capabilities that Eglot could use, but won't.
You could add, for instance, the symbol
`:documentHighlightProvider' to prevent automatic highlighting
under cursor."
  :type '(repeat
          (choice
           (const :tag "Documentation on hover" :hoverProvider)
           (const :tag "Code completion" :completionProvider)
           (const :tag "Function signature help" :signatureHelpProvider)
           (const :tag "Go to definition" :definitionProvider)
           (const :tag "Go to type definition" :typeDefinitionProvider)
           (const :tag "Go to implementation" :implementationProvider)
           (const :tag "Go to declaration" :implementationProvider)
           (const :tag "Find references" :referencesProvider)
           (const :tag "Highlight symbols automatically" :documentHighlightProvider)
           (const :tag "List symbols in buffer" :documentSymbolProvider)
           (const :tag "List symbols in workspace" :workspaceSymbolProvider)
           (const :tag "Execute code actions" :codeActionProvider)
           (const :tag "Code lens" :codeLensProvider)
           (const :tag "Format buffer" :documentFormattingProvider)
           (const :tag "Format portion of buffer" :documentRangeFormattingProvider)
           (const :tag "On-type formatting" :documentOnTypeFormattingProvider)
           (const :tag "Rename symbol" :renameProvider)
           (const :tag "Highlight links in document" :documentLinkProvider)
           (const :tag "Decorate color references" :colorProvider)
           (const :tag "Fold regions of buffer" :foldingRangeProvider)
           (const :tag "Execute custom commands" :executeCommandProvider)
           (symbol :tag "Other"))))

(defun eglot--server-capable (&rest feats)
  "Determine if current server is capable of FEATS."
  (unless (cl-some (lambda (feat)
                     (memq feat eglot-ignored-server-capabilites))
                   feats)
    (cl-loop for caps = (eglot--capabilities (eglot--current-server-or-lose))
             then (cadr probe)
             for (feat . more) on feats
             for probe = (plist-member caps feat)
             if (not probe) do (cl-return nil)
             if (eq (cadr probe) :json-false) do (cl-return nil)
             if (not (listp (cadr probe))) do (cl-return (if more nil (cadr probe)))
             finally (cl-return (or (cadr probe) t)))))

(defun eglot--range-region (range &optional markers)
  "Return region (BEG . END) that represents LSP RANGE.
If optional MARKERS, make markers."
  (let* ((st (plist-get range :start))
         (beg (eglot--lsp-position-to-point st markers))
         (end (eglot--lsp-position-to-point (plist-get range :end) markers)))
    (cons beg end)))

(defun eglot--read-server (prompt &optional dont-if-just-the-one)
  "Read a running Eglot server from minibuffer using PROMPT.
If DONT-IF-JUST-THE-ONE and there's only one server, don't prompt
and just return it.  PROMPT shouldn't end with a question mark."
  (let ((servers (cl-loop for servers
                          being hash-values of eglot--servers-by-project
                          append servers))
        (name (lambda (srv)
                (format "%s/%s" (eglot-project-nickname srv)
                        (eglot--major-mode srv)))))
    (cond ((null servers)
           (eglot--error "No servers!"))
          ((or (cdr servers) (not dont-if-just-the-one))
           (let* ((default (when-let ((current (eglot-current-server)))
                             (funcall name current)))
                  (read (completing-read
                         (if default
                             (format "%s (default %s)? " prompt default)
                           (concat prompt "? "))
                         (mapcar name servers)
                         nil t
                         nil nil
                         default)))
             (cl-find read servers :key name :test #'equal)))
          (t (car servers)))))


;;; Minor modes
;;;
(defvar eglot-mode-map
  (let ((map (make-sparse-keymap)))
    (define-key map [remap display-local-help] 'eglot-help-at-point)
    map))

(defvar-local eglot--current-flymake-report-fn nil
  "Current flymake report function for this buffer")

(defvar-local eglot--saved-bindings nil
  "Bindings saved by `eglot--setq-saving'.")

(defvar eglot-stay-out-of '()
  "List of Emacs things that Eglot should try to stay of.
Before Eglot starts \"managing\" a particular buffer, it
opinionatedly sets some peripheral Emacs facilites, such as
Flymake, Xref and Company.  These overriding settings help ensure
consistent Eglot behaviour and only stay in place until
\"managing\" stops (usually via `eglot-shutdown'), whereupon the
previous settings are restored.

However, if you wish for Eglot to stay out of a particular Emacs
facility that you'd like to keep control of, add a string, a
symbol, or a regexp here that will be matched against the
variable's name, and Eglot will refrain from setting it.

For example, to keep your Company customization use

(add-to-list 'eglot-stay-out-of 'company)")

(defun eglot--stay-out-of-p (symbol)
  "Tell if EGLOT should stay of of SYMBOL."
  (cl-find (symbol-name symbol) eglot-stay-out-of
           :test (lambda (s thing)
                   (let ((re (if (symbolp thing) (symbol-name thing) thing)))
                     (string-match re s)))))

(defmacro eglot--setq-saving (symbol binding)
  `(unless (or (not (boundp ',symbol)) (eglot--stay-out-of-p ',symbol))
     (push (cons ',symbol (symbol-value ',symbol)) eglot--saved-bindings)
     (setq-local ,symbol ,binding)))

(defvar-local eglot--cached-server nil
  "A cached reference to the current EGLOT server.")

(defun eglot-managed-p ()
  "Tell if current buffer is managed by EGLOT."
  eglot--managed-mode)

(make-obsolete-variable
 'eglot--managed-mode-hook 'eglot-managed-mode-hook "1.6")

(defvar eglot-managed-mode-hook nil
  "A hook run by EGLOT after it started/stopped managing a buffer.
Use `eglot-managed-p' to determine if current buffer is managed.")

(define-minor-mode eglot--managed-mode
  "Mode for source buffers managed by some EGLOT project."
  nil nil eglot-mode-map
  (cond
   (eglot--managed-mode
    (add-hook 'after-change-functions 'eglot--after-change nil t)
    (add-hook 'before-change-functions 'eglot--before-change nil t)
    (add-hook 'kill-buffer-hook #'eglot--managed-mode-off nil t)
    ;; Prepend "didClose" to the hook after the "onoff", so it will run first
    (add-hook 'kill-buffer-hook 'eglot--signal-textDocument/didClose nil t)
    (add-hook 'before-revert-hook 'eglot--signal-textDocument/didClose nil t)
    (add-hook 'after-revert-hook 'eglot--after-revert-hook nil t)
    (add-hook 'before-save-hook 'eglot--signal-textDocument/willSave nil t)
    (add-hook 'after-save-hook 'eglot--signal-textDocument/didSave nil t)
    (add-hook 'xref-backend-functions 'eglot-xref-backend nil t)
    (add-hook 'completion-at-point-functions #'eglot-completion-at-point nil t)
    (add-hook 'change-major-mode-hook #'eglot--managed-mode-off nil t)
    (add-hook 'post-self-insert-hook 'eglot--post-self-insert-hook nil t)
    (add-hook 'pre-command-hook 'eglot--pre-command-hook nil t)
    (eglot--setq-saving eldoc-documentation-function #'eglot-eldoc-function)
    (eglot--setq-saving xref-prompt-for-identifier nil)
    (eglot--setq-saving flymake-diagnostic-functions '(eglot-flymake-backend t))
    (eglot--setq-saving company-backends '(company-capf))
    (eglot--setq-saving company-tooltip-align-annotations t)
    (unless (eglot--stay-out-of-p 'imenu)
      (add-function :before-until (local 'imenu-create-index-function)
                    #'eglot-imenu))
    (flymake-mode 1)
    (eldoc-mode 1)
    (cl-pushnew (current-buffer) (eglot--managed-buffers eglot--cached-server)))
   (t
    (remove-hook 'after-change-functions 'eglot--after-change t)
    (remove-hook 'before-change-functions 'eglot--before-change t)
    (remove-hook 'kill-buffer-hook #'eglot--managed-mode-off t)
    (remove-hook 'kill-buffer-hook 'eglot--signal-textDocument/didClose t)
    (remove-hook 'before-revert-hook 'eglot--signal-textDocument/didClose t)
    (remove-hook 'after-revert-hook 'eglot--after-revert-hook t)
    (remove-hook 'before-save-hook 'eglot--signal-textDocument/willSave t)
    (remove-hook 'after-save-hook 'eglot--signal-textDocument/didSave t)
    (remove-hook 'xref-backend-functions 'eglot-xref-backend t)
    (remove-hook 'completion-at-point-functions #'eglot-completion-at-point t)
    (remove-hook 'change-major-mode-hook #'eglot--managed-mode-off t)
    (remove-hook 'post-self-insert-hook 'eglot--post-self-insert-hook t)
    (remove-hook 'pre-command-hook 'eglot--pre-command-hook t)
    (cl-loop for (var . saved-binding) in eglot--saved-bindings
             do (set (make-local-variable var) saved-binding))
    (remove-function (local 'imenu-create-index-function) #'eglot-imenu)
    (setq eglot--current-flymake-report-fn nil)
    (let ((server eglot--cached-server))
      (setq eglot--cached-server nil)
      (when server
        (setf (eglot--managed-buffers server)
              (delq (current-buffer) (eglot--managed-buffers server)))
        (when (and eglot-autoshutdown
                   (null (eglot--managed-buffers server)))
          (eglot-shutdown server))))))
  ;; Note: the public hook runs before the internal eglot--managed-mode-hook.
  (run-hooks 'eglot-managed-mode-hook))

(defun eglot--managed-mode-off ()
  "Turn off `eglot--managed-mode' unconditionally."
  (eglot--managed-mode -1))

(defun eglot-current-server ()
  "Return logical EGLOT server for current buffer, nil if none."
  eglot--cached-server)

(defun eglot--current-server-or-lose ()
  "Return current logical EGLOT server connection or error."
  (or eglot--cached-server
      (jsonrpc-error "No current JSON-RPC connection")))

(defvar-local eglot--unreported-diagnostics nil
  "Unreported Flymake diagnostics for this buffer.")

(defvar revert-buffer-preserve-modes)
(defun eglot--after-revert-hook ()
  "Eglot's `after-revert-hook'."
  (when revert-buffer-preserve-modes (eglot--signal-textDocument/didOpen)))

(defun eglot--maybe-activate-editing-mode ()
  "Maybe activate `eglot--managed-mode'.

If it is activated, also signal textDocument/didOpen."
  (unless eglot--managed-mode
    ;; Called when `revert-buffer-in-progress-p' is t but
    ;; `revert-buffer-preserve-modes' is nil.
    (when (and buffer-file-name
               (or
                eglot--cached-server
                (setq eglot--cached-server
                      (cl-find major-mode
                               (gethash (or (project-current)
                                            `(transient . ,default-directory))
                                        eglot--servers-by-project)
                               :key #'eglot--major-mode))))
      (setq eglot--unreported-diagnostics `(:just-opened . nil))
      (eglot--managed-mode)
      (eglot--signal-textDocument/didOpen))))

(add-hook 'find-file-hook 'eglot--maybe-activate-editing-mode)
(add-hook 'after-change-major-mode-hook 'eglot--maybe-activate-editing-mode)

(defun eglot-clear-status (server)
  "Clear the last JSONRPC error for SERVER."
  (interactive (list (eglot--current-server-or-lose)))
  (setf (jsonrpc-last-error server) nil))


;;; Mode-line, menu and other sugar
;;;
(defvar eglot--mode-line-format `(:eval (eglot--mode-line-format)))

(put 'eglot--mode-line-format 'risky-local-variable t)

(defun eglot--mouse-call (what)
  "Make an interactive lambda for calling WHAT from mode-line."
  (lambda (event)
    (interactive "e")
    (let ((start (event-start event))) (with-selected-window (posn-window start)
                                         (save-excursion
                                           (goto-char (or (posn-point start)
                                                          (point)))
                                           (call-interactively what)
                                           (force-mode-line-update t))))))

(defun eglot--mode-line-props (thing face defs &optional prepend)
  "Helper for function `eglot--mode-line-format'.
Uses THING, FACE, DEFS and PREPEND."
  (cl-loop with map = (make-sparse-keymap)
           for (elem . rest) on defs
           for (key def help) = elem
           do (define-key map `[mode-line ,key] (eglot--mouse-call def))
           concat (format "%s: %s" key help) into blurb
           when rest concat "\n" into blurb
           finally (return `(:propertize ,thing
                                         face ,face
                                         keymap ,map help-echo ,(concat prepend blurb)
                                         mouse-face mode-line-highlight))))

(defun eglot--mode-line-format ()
  "Compose the EGLOT's mode-line."
  (pcase-let* ((server (eglot-current-server))
               (nick (and server (eglot-project-nickname server)))
               (pending (and server (hash-table-count
                                     (jsonrpc--request-continuations server))))
               (`(,_id ,doing ,done-p ,_detail) (and server (eglot--spinner server)))
               (last-error (and server (jsonrpc-last-error server))))
    (append
     `(,(eglot--mode-line-props "eglot" 'eglot-mode-line nil))
     (when nick
       `(":" ,(eglot--mode-line-props
               nick 'eglot-mode-line
               '((C-mouse-1 eglot-stderr-buffer "go to stderr buffer")
                 (mouse-1 eglot-events-buffer "go to events buffer")
                 (mouse-2 eglot-shutdown      "quit server")
                 (mouse-3 eglot-reconnect     "reconnect to server")))
         ,@(when last-error
             `("/" ,(eglot--mode-line-props
                     "error" 'compilation-mode-line-fail
                     '((mouse-3 eglot-clear-status  "clear this status"))
                     (format "An error occured: %s\n" (plist-get last-error
                                                                 :message)))))
         ,@(when (and doing (not done-p))
             `("/" ,(eglot--mode-line-props doing
                                            'compilation-mode-line-run '())))
         ,@(when (cl-plusp pending)
             `("/" ,(eglot--mode-line-props
                     (format "%d" pending) 'warning
                     '((mouse-3 eglot-forget-pending-continuations
                                "forget pending continuations"))))))))))

(add-to-list 'mode-line-misc-info
             `(eglot--managed-mode (" [" eglot--mode-line-format "] ")))

(put 'eglot-note 'flymake-category 'flymake-note)
(put 'eglot-warning 'flymake-category 'flymake-warning)
(put 'eglot-error 'flymake-category 'flymake-error)

(defalias 'eglot--make-diag 'flymake-make-diagnostic)
(defalias 'eglot--diag-data 'flymake-diagnostic-data)

(cl-loop for i from 1
         for type in '(eglot-note eglot-warning eglot-error )
         do (put type 'flymake-overlay-control
                 `((mouse-face . highlight)
                   (priority . ,(+ 50 i))
                   (keymap . ,(let ((map (make-sparse-keymap)))
                                (define-key map [mouse-1]
                                            (eglot--mouse-call 'eglot-code-actions))
                                map)))))


;;; Protocol implementation (Requests, notifications, etc)
;;;
(cl-defmethod eglot-handle-notification
  (_server method &key &allow-other-keys)
  "Handle unknown notification"
  (unless (or (string-prefix-p "$" (format "%s" method))
              (not (memq 'disallow-unknown-methods eglot-strict-mode)))
    (eglot--warn "Server sent unknown notification method `%s'" method)))

(cl-defmethod eglot-handle-request
  (_server method &key &allow-other-keys)
  "Handle unknown request"
  (when (memq 'disallow-unknown-methods eglot-strict-mode)
    (jsonrpc-error "Unknown request method `%s'" method)))

(cl-defmethod eglot-execute-command
  (server command arguments)
  "Execute COMMAND on SERVER with `:workspace/executeCommand'.
COMMAND is a symbol naming the command."
  (jsonrpc-request server :workspace/executeCommand
                   `(:command ,(format "%s" command) :arguments ,arguments)))

(cl-defmethod eglot-handle-notification
  (_server (_method (eql window/showMessage)) &key type message)
  "Handle notification window/showMessage"
  (eglot--message (propertize "Server reports (type=%s): %s"
                              'face (if (<= type 1) 'error))
                  type message))

(cl-defmethod eglot-handle-request
  (_server (_method (eql window/showMessageRequest)) &key type message actions)
  "Handle server request window/showMessageRequest"
  (let ((label (completing-read
                (concat
                 (format (propertize "[eglot] Server reports (type=%s): %s"
                                     'face (if (<= type 1) 'error))
                         type message)
                 "\nChoose an option: ")
                (or (mapcar (lambda (obj) (plist-get obj :title)) actions)
                    '("OK"))
                nil t (plist-get (elt actions 0) :title))))
    (if label `(:title ,label) :null)))

(cl-defmethod eglot-handle-notification
  (_server (_method (eql window/logMessage)) &key _type _message)
  "Handle notification window/logMessage") ;; noop, use events buffer

(cl-defmethod eglot-handle-notification
  (_server (_method (eql telemetry/event)) &rest _any)
  "Handle notification telemetry/event") ;; noop, use events buffer

(cl-defmethod eglot-handle-notification
  (server (_method (eql textDocument/publishDiagnostics)) &key uri diagnostics
          &allow-other-keys) ; FIXME: doesn't respect `eglot-strict-mode'
  "Handle notification publishDiagnostics"
  (if-let ((buffer (find-buffer-visiting (eglot--uri-to-path uri server))))
      (with-current-buffer buffer
        (cl-loop
         for diag-spec across diagnostics
         collect (eglot--dbind ((Diagnostic) range message severity source)
                     diag-spec
                   (setq message (concat source ": " message))
                   (pcase-let
                       ((sev severity)
                        (`(,beg . ,end) (eglot--range-region range)))
                     ;; Fallback to `flymake-diag-region' if server
                     ;; botched the range
                     (when (= beg end)
                       (if-let* ((st (plist-get range :start))
                                 (diag-region
                                  (flymake-diag-region
                                   (current-buffer) (1+ (plist-get st :line))
                                   (plist-get st :character))))
                           (setq beg (car diag-region) end (cdr diag-region))
                         (eglot--widening
                          (goto-char (point-min))
                          (setq beg
                                (point-at-bol
                                 (1+ (plist-get (plist-get range :start) :line))))
                          (setq end
                                (point-at-eol
                                 (1+ (plist-get (plist-get range :end) :line)))))))
                     (eglot--make-diag (current-buffer) beg end
                                       (cond ((<= sev 1) 'eglot-error)
                                             ((= sev 2)  'eglot-warning)
                                             (t          'eglot-note))
                                       message `((eglot-lsp-diag . ,diag-spec)))))
         into diags
         finally (cond ((and flymake-mode eglot--current-flymake-report-fn)
                        (save-restriction
                          (widen)
                          (funcall eglot--current-flymake-report-fn diags
                                   ;; If the buffer hasn't changed since last
                                   ;; call to the report function, flymake won't
                                   ;; delete old diagnostics.  Using :region
                                   ;; keyword forces flymake to delete
                                   ;; them (github#159).
                                   :region (cons (point-min) (point-max))))
                        (setq eglot--unreported-diagnostics nil))
                       (t
                        (setq eglot--unreported-diagnostics (cons t diags))))))
    (jsonrpc--debug server "Diagnostics received for unvisited %s" uri)))

(cl-defun eglot--register-unregister (server things how)
  "Helper for `registerCapability'.
THINGS are either registrations or unregisterations (sic)."
  (cl-loop
   for thing in (cl-coerce things 'list)
   do (eglot--dbind ((Registration) id method registerOptions) thing
        (apply (cl-ecase how
                 (register 'eglot-register-capability)
                 (unregister 'eglot-unregister-capability))
               server (intern method) id registerOptions))))

(cl-defmethod eglot-handle-request
  (server (_method (eql client/registerCapability)) &key registrations)
  "Handle server request client/registerCapability"
  (eglot--register-unregister server registrations 'register))

(cl-defmethod eglot-handle-request
  (server (_method (eql client/unregisterCapability))
          &key unregisterations) ;; XXX: "unregisterations" (sic)
  "Handle server request client/unregisterCapability"
  (eglot--register-unregister server unregisterations 'unregister))

(cl-defmethod eglot-handle-request
  (_server (_method (eql workspace/applyEdit)) &key _label edit)
  "Handle server request workspace/applyEdit"
  (eglot--apply-workspace-edit edit eglot-confirm-server-initiated-edits))

(defun eglot--TextDocumentIdentifier ()
  "Compute TextDocumentIdentifier object for current buffer."
  `(:uri ,(eglot--path-to-uri (or buffer-file-name
                                  (ignore-errors
                                    (buffer-file-name
                                     (buffer-base-buffer)))))))

(defvar-local eglot--versioned-identifier 0)

(defun eglot--VersionedTextDocumentIdentifier ()
  "Compute VersionedTextDocumentIdentifier object for current buffer."
  (append (eglot--TextDocumentIdentifier)
          `(:version ,eglot--versioned-identifier)))

(defun eglot--TextDocumentItem ()
  "Compute TextDocumentItem object for current buffer."
  (append
   (eglot--VersionedTextDocumentIdentifier)
   (list :languageId
         (if (string-match "\\(.*\\)-mode" (symbol-name major-mode))
             (match-string 1 (symbol-name major-mode))
           "unknown")
         :text
         (eglot--widening
          (buffer-substring-no-properties (point-min) (point-max))))))

(defun eglot--TextDocumentPositionParams ()
  "Compute TextDocumentPositionParams."
  (list :textDocument (eglot--TextDocumentIdentifier)
        :position (eglot--pos-to-lsp-position)))

(defvar-local eglot--last-inserted-char nil
  "If non-nil, value of the last inserted character in buffer.")

(defun eglot--post-self-insert-hook ()
  "Set `eglot--last-inserted-char'."
  (setq eglot--last-inserted-char last-input-event))

(defun eglot--pre-command-hook ()
  "Reset `eglot--last-inserted-char'."
  (setq eglot--last-inserted-char nil))

(defun eglot--CompletionParams ()
  (append
   (eglot--TextDocumentPositionParams)
   `(:context
     ,(if-let (trigger (and (characterp eglot--last-inserted-char)
                            (cl-find eglot--last-inserted-char
                                     (eglot--server-capable :completionProvider
                                                            :triggerCharacters)
                                     :key (lambda (str) (aref str 0))
                                     :test #'char-equal)))
          `(:triggerKind 2 :triggerCharacter ,trigger) `(:triggerKind 1)))))

(defvar-local eglot--recent-changes nil
  "Recent buffer changes as collected by `eglot--before-change'.")

(cl-defmethod jsonrpc-connection-ready-p ((_server eglot-lsp-server) _what)
  "Tell if SERVER is ready for WHAT in current buffer."
  (and (cl-call-next-method) (not eglot--recent-changes)))

(defvar-local eglot--change-idle-timer nil "Idle timer for didChange signals.")

(defun eglot--before-change (beg end)
  "Hook onto `before-change-functions' with BEG and END."
  (when (listp eglot--recent-changes)
    ;; Records BEG and END, crucially convert them into LSP
    ;; (line/char) positions before that information is lost (because
    ;; the after-change thingy doesn't know if newlines were
    ;; deleted/added).  Also record markers of BEG and END
    ;; (github#259)
    (push `(,(eglot--pos-to-lsp-position beg)
            ,(eglot--pos-to-lsp-position end)
            (,beg . ,(copy-marker beg))
            (,end . ,(copy-marker end)))
          eglot--recent-changes)))

(defun eglot--after-change (beg end pre-change-length)
  "Hook onto `after-change-functions'.
Records BEG, END and PRE-CHANGE-LENGTH locally."
  (cl-incf eglot--versioned-identifier)
  (pcase (and (listp eglot--recent-changes)
              (car eglot--recent-changes))
    (`(,lsp-beg ,lsp-end
                (,b-beg . ,b-beg-marker)
                (,b-end . ,b-end-marker))
     ;; github#259: With `upcase-word' or somesuch,
     ;; `before-change-functions' always records the whole word's
     ;; `beg' and `end'.  Not only is this longer than needed but
     ;; conflicts with the args received here.  Detect this using
     ;; markers recorded earlier and `pre-change-len', then fix it.
     (when (and (= b-end b-end-marker) (= b-beg b-beg-marker)
                (not (zerop pre-change-length)))
       (setq lsp-end (eglot--pos-to-lsp-position end)
             lsp-beg (eglot--pos-to-lsp-position beg)))
     (setcar eglot--recent-changes
             `(,lsp-beg ,lsp-end ,pre-change-length
                        ,(buffer-substring-no-properties beg end))))
    (_ (setf eglot--recent-changes :emacs-messup)))
  (when eglot--change-idle-timer (cancel-timer eglot--change-idle-timer))
  (let ((buf (current-buffer)))
    (setq eglot--change-idle-timer
          (run-with-idle-timer
           eglot-send-changes-idle-time
           nil (lambda () (eglot--with-live-buffer buf
                            (when eglot--managed-mode
                              (eglot--signal-textDocument/didChange)
                              (setq eglot--change-idle-timer nil))))))))

;; HACK! Launching a deferred sync request with outstanding changes is a
;; bad idea, since that might lead to the request never having a
;; chance to run, because `jsonrpc-connection-ready-p'.
(advice-add #'jsonrpc-request :before
            (cl-function (lambda (_proc _method _params &key
                                        deferred &allow-other-keys)
                           (when (and eglot--managed-mode deferred)
                             (eglot--signal-textDocument/didChange))))
            '((name . eglot--signal-textDocument/didChange)))

(defvar-local eglot-workspace-configuration ()
  "Alist of (SECTION . VALUE) entries configuring the LSP server.
SECTION should be a keyword or a string, value can be anything
that can be converted to JSON.")

(put 'eglot-workspace-configuration 'safe-local-variable 'listp)

(defun eglot-signal-didChangeConfiguration (server)
  "Send a `:workspace/didChangeConfiguration' signal to SERVER.
When called interactively, use the currently active server"
  (interactive (list (eglot--current-server-or-lose)))
  (jsonrpc-notify
   server :workspace/didChangeConfiguration
   (list
    :settings
    (cl-loop for (section . v) in eglot-workspace-configuration
             collect (if (keywordp section)
                         section
                       (intern (format ":%s" section)))
             collect v))))

(cl-defmethod eglot-handle-request
  (server (_method (eql workspace/configuration)) &key items)
  "Handle server request workspace/configuration."
  (apply #'vector
         (mapcar
          (eglot--lambda ((ConfigurationItem) scopeUri section)
            (with-temp-buffer
              (let* ((uri-path (eglot--uri-to-path scopeUri server))
                     (default-directory
                       (if (and (not (string-empty-p uri-path))
                                (file-directory-p uri-path))
                           uri-path
                         (project-root (eglot--project server)))))
                (setq-local major-mode (eglot--major-mode server))
                (hack-dir-local-variables-non-file-buffer)
                (alist-get section eglot-workspace-configuration
                           nil nil
                           (lambda (wsection section)
                             (string=
                              (if (keywordp wsection)
                                  (substring (symbol-name wsection) 1)
                                wsection)
                              section))))))
          items)))

(defun eglot--signal-textDocument/didChange ()
  "Send textDocument/didChange to server."
  (when eglot--recent-changes
    (let* ((server (eglot--current-server-or-lose))
           (sync-capability (eglot--server-capable :textDocumentSync))
           (sync-kind (if (numberp sync-capability) sync-capability
                        (plist-get sync-capability :change)))
           (full-sync-p (or (eq sync-kind 1)
                            (eq :emacs-messup eglot--recent-changes))))
      (jsonrpc-notify
       server :textDocument/didChange
       (list
        :textDocument (eglot--VersionedTextDocumentIdentifier)
        :contentChanges
        (if full-sync-p
            (vector `(:text ,(eglot--widening
                              (buffer-substring-no-properties (point-min)
                                                              (point-max)))))
          (cl-loop for (beg end len text) in (reverse eglot--recent-changes)
                   ;; github#259: `capitalize-word' and commands based
                   ;; on `casify_region' will cause multiple duplicate
                   ;; empty entries in `eglot--before-change' calls
                   ;; without an `eglot--after-change' reciprocal.
                   ;; Weed them out here.
                   when (numberp len)
                   vconcat `[,(list :range `(:start ,beg :end ,end)
                                    :rangeLength len :text text)]))))
      (setq eglot--recent-changes nil)
      (setf (eglot--spinner server) (list nil :textDocument/didChange t))
      (jsonrpc--call-deferred server))))

(defun eglot--signal-textDocument/didOpen ()
  "Send textDocument/didOpen to server."
  (setq eglot--recent-changes nil eglot--versioned-identifier 0)
  (jsonrpc-notify
   (eglot--current-server-or-lose)
   :textDocument/didOpen `(:textDocument ,(eglot--TextDocumentItem))))

(defun eglot--signal-textDocument/didClose ()
  "Send textDocument/didClose to server."
  (with-demoted-errors
      "[eglot] error sending textDocument/didClose: %s"
    (jsonrpc-notify
     (eglot--current-server-or-lose)
     :textDocument/didClose `(:textDocument ,(eglot--TextDocumentIdentifier)))))

(defun eglot--signal-textDocument/willSave ()
  "Send textDocument/willSave to server."
  (let ((server (eglot--current-server-or-lose))
        (params `(:reason 1 :textDocument ,(eglot--TextDocumentIdentifier))))
    (jsonrpc-notify server :textDocument/willSave params)
    (when (eglot--server-capable :textDocumentSync :willSaveWaitUntil)
      (ignore-errors
        (eglot--apply-text-edits
         (jsonrpc-request server :textDocument/willSaveWaitUntil params
                          :timeout 0.5))))))

(defun eglot--signal-textDocument/didSave ()
  "Send textDocument/didSave to server."
  (eglot--signal-textDocument/didChange)
  (jsonrpc-notify
   (eglot--current-server-or-lose)
   :textDocument/didSave
   (list
    ;; TODO: Handle TextDocumentSaveRegistrationOptions to control this.
    :text (buffer-substring-no-properties (point-min) (point-max))
    :textDocument (eglot--TextDocumentIdentifier))))

(defun eglot-flymake-backend (report-fn &rest _more)
  "An EGLOT Flymake backend.
Calls REPORT-FN maybe if server publishes diagnostics in time."
  (setq eglot--current-flymake-report-fn report-fn)
  ;; Report anything unreported
  (when eglot--unreported-diagnostics
    (funcall report-fn (cdr eglot--unreported-diagnostics))
    (setq eglot--unreported-diagnostics nil)))

(defun eglot-xref-backend () "EGLOT xref backend." 'eglot)

(defvar eglot--temp-location-buffers (make-hash-table :test #'equal)
  "Helper variable for `eglot--handling-xrefs'.")

(defvar eglot-xref-lessp-function #'ignore
  "Compare two `xref-item' objects for sorting.")

(cl-defmacro eglot--collecting-xrefs ((collector) &rest body)
  "Sort and handle xrefs collected with COLLECTOR in BODY."
  (declare (indent 1) (debug (sexp &rest form)))
  (let ((collected (cl-gensym "collected")))
    `(unwind-protect
         (let (,collected)
           (cl-flet ((,collector (xref) (push xref ,collected)))
             ,@body)
           (sort ,collected eglot-xref-lessp-function))
       (maphash (lambda (_uri buf) (kill-buffer buf)) eglot--temp-location-buffers)
       (clrhash eglot--temp-location-buffers))))

(defun eglot--xref-make-match (name uri range)
  "Like `xref-make-match' but with LSP's NAME, URI and RANGE.
Try to visit the target file for a richer summary line."
  (pcase-let*
      ((file (eglot--uri-to-path uri))
       (visiting (or (find-buffer-visiting file)
                     (gethash uri eglot--temp-location-buffers)))
       (collect (lambda ()
                  (eglot--widening
                   (pcase-let* ((`(,beg . ,end) (eglot--range-region range))
                                (bol (progn (goto-char beg) (point-at-bol)))
                                (substring (buffer-substring bol (point-at-eol)))
                                (hi-beg (- beg bol))
                                (hi-end (- (min (point-at-eol) end) bol)))
                     (add-face-text-property hi-beg hi-end 'highlight
                                             t substring)
                     (list substring (1+ (current-line)) (eglot-current-column)
                           (- end beg))))))
       (`(,summary ,line ,column ,length)
        (cond
         (visiting (with-current-buffer visiting (funcall collect)))
         ((file-readable-p file) (with-current-buffer
                                     (puthash uri (generate-new-buffer " *temp*")
                                              eglot--temp-location-buffers)
                                   (insert-file-contents file)
                                   (funcall collect)))
         (t ;; fall back to the "dumb strategy"
          (let* ((start (cl-getf range :start))
                 (line (1+ (cl-getf start :line)))
                 (start-pos (cl-getf start :character))
                 (end-pos (cl-getf (cl-getf range :end) :character)))
            (list name line start-pos (- end-pos start-pos)))))))
    (xref-make-match summary (xref-make-file-location file line column) length)))

(cl-defmethod xref-backend-identifier-completion-table ((_backend (eql eglot)))
  (eglot--error "cannot (yet) provide reliable completion table for LSP symbols"))

(cl-defmethod xref-backend-identifier-at-point ((_backend (eql eglot)))
  ;; JT@19/10/09: This is a totally dummy identifier that isn't even
  ;; passed to LSP.  The reason for this particular wording is to
  ;; construct a readable message "No references for LSP identifier at
  ;; point.".   See http://github.com/joaotavora/eglot/issues/314
  "LSP identifier at point.")

(defvar eglot--lsp-xref-refs nil
  "`xref' objects for overriding `xref-backend-references''s.")

(cl-defun eglot--lsp-xrefs-for-method (method &key extra-params capability)
  "Make `xref''s for METHOD, EXTRA-PARAMS, check CAPABILITY."
  (unless (eglot--server-capable
           (or capability
               (intern
                (format ":%sProvider"
                        (cadr (split-string (symbol-name method)
                                            "/"))))))
    (eglot--error "Sorry, this server doesn't do %s" method))
  (let ((response
         (jsonrpc-request
          (eglot--current-server-or-lose)
          method (append (eglot--TextDocumentPositionParams) extra-params))))
    (eglot--collecting-xrefs (collect)
      (mapc
       (eglot--lambda ((Location) uri range)
         (collect (eglot--xref-make-match (symbol-name (symbol-at-point))
                                          uri range)))
       (if (vectorp response) response (list response))))))

(cl-defun eglot--lsp-xref-helper (method &key extra-params capability )
  "Helper for `eglot-find-declaration' & friends."
  (let ((eglot--lsp-xref-refs (eglot--lsp-xrefs-for-method
                               method
                               :extra-params extra-params
                               :capability capability)))
    (if eglot--lsp-xref-refs
        (xref-find-references "LSP identifier at point.")
      (eglot--message "%s returned no references" method))))

(defun eglot-find-declaration ()
  "Find declaration for SYM, the identifier at point."
  (interactive)
  (eglot--lsp-xref-helper :textDocument/declaration))

(defun eglot-find-implementation ()
  "Find implementation for SYM, the identifier at point."
  (interactive)
  (eglot--lsp-xref-helper :textDocument/implementation))

(defun eglot-find-typeDefinition ()
  "Find type definition for SYM, the identifier at point."
  (interactive)
  (eglot--lsp-xref-helper :textDocument/typeDefinition))

(cl-defmethod xref-backend-definitions ((_backend (eql eglot)) _identifier)
  (eglot--lsp-xrefs-for-method :textDocument/definition))

(cl-defmethod xref-backend-references ((_backend (eql eglot)) _identifier)
  (or
   eglot--lsp-xref-refs
   (eglot--lsp-xrefs-for-method
    :textDocument/references :extra-params `(:context (:includeDeclaration t)))))

(cl-defmethod xref-backend-apropos ((_backend (eql eglot)) pattern)
  (when (eglot--server-capable :workspaceSymbolProvider)
    (eglot--collecting-xrefs (collect)
      (mapc
       (eglot--lambda ((SymbolInformation) name location)
         (eglot--dbind ((Location) uri range) location
           (collect (eglot--xref-make-match name uri range))))
       (jsonrpc-request (eglot--current-server-or-lose)
                        :workspace/symbol
                        `(:query ,pattern))))))

(defun eglot-format-buffer ()
  "Format contents of current buffer."
  (interactive)
  (eglot-format nil nil))

(defun eglot-format (&optional beg end)
  "Format region BEG END.
If either BEG or END is nil, format entire buffer.
Interactively, format active region, or entire buffer if region
is not active."
  (interactive (and (region-active-p) (list (region-beginning) (region-end))))
  (pcase-let ((`(,method ,cap ,args)
               (cond
                ((and beg end)
                 `(:textDocument/rangeFormatting
                   :documentRangeFormattingProvider
                   (:range ,(list :start (eglot--pos-to-lsp-position beg)
                                  :end (eglot--pos-to-lsp-position end)))))
                (t
                 '(:textDocument/formatting :documentFormattingProvider nil)))))
    (unless (eglot--server-capable cap)
      (eglot--error "Server can't format!"))
    (eglot--apply-text-edits
     (jsonrpc-request
      (eglot--current-server-or-lose)
      method
      (cl-list*
       :textDocument (eglot--TextDocumentIdentifier)
       :options (list :tabSize tab-width
                      :insertSpaces (if indent-tabs-mode :json-false t))
       args)
      :deferred method))))

(defun eglot-completion-at-point ()
  "EGLOT's `completion-at-point' function."
  ;; Commit logs for this function help understand what's going on.
  (when-let (completion-capability (eglot--server-capable :completionProvider))
    (let* ((server (eglot--current-server-or-lose))
           (sort-completions (lambda (completions)
                               (sort completions
                                     (lambda (a b)
                                       (string-lessp
                                        (or (get-text-property 0 :sortText a) "")
                                        (or (get-text-property 0 :sortText b) ""))))))
           (metadata `(metadata . ((display-sort-function . ,sort-completions))))
           resp items (cached-proxies :none)
           (proxies
            (lambda ()
              (if (listp cached-proxies) cached-proxies
                (setq resp
                      (jsonrpc-request server
                                       :textDocument/completion
                                       (eglot--CompletionParams)
                                       :deferred :textDocument/completion
                                       :cancel-on-input t))
                (setq items (append
                             (if (vectorp resp) resp (plist-get resp :items))
                             nil))
                (setq cached-proxies
                      (mapcar
                       (jsonrpc-lambda
                           (&rest item &key label insertText insertTextFormat
                                  &allow-other-keys)
                         (let ((proxy
                                (cond ((and (eql insertTextFormat 2)
                                            (eglot--snippet-expansion-fn))
                                       (string-trim-left label))
                                      ((and insertText
                                            (not (string-empty-p insertText)))
                                       insertText)
                                      (t
                                       (string-trim-left label)))))
                           (unless (zerop (length item))
                             (put-text-property 0 1 'eglot--lsp-item item proxy))
                           proxy))
                       items)))))
           resolved
           (resolve-maybe
            ;; Maybe completion/resolve JSON object `lsp-comp' into
            ;; another JSON object, if at all possible.  Otherwise,
            ;; just return lsp-comp.
            (lambda (lsp-comp)
              (cond (resolved resolved)
                    ((and (eglot--server-capable :completionProvider
                                                 :resolveProvider)
                          (plist-get lsp-comp :data))
                     (setq resolved
                           (jsonrpc-request server :completionItem/resolve
                                            lsp-comp :cancel-on-input t)))
                    (t lsp-comp))))
           (bounds (bounds-of-thing-at-point 'symbol)))
      (list
       (or (car bounds) (point))
       (or (cdr bounds) (point))
       (lambda (probe pred action)
         (cond
          ((eq action 'metadata) metadata)               ; metadata
          ((eq action 'lambda)                           ; test-completion
           (member probe (funcall proxies)))
          ((eq (car-safe action) 'boundaries) nil)       ; boundaries
          ((and (null action)                            ; try-completion
                (member probe (funcall proxies)) t))
          ((eq action t)                                 ; all-completions
           (cl-remove-if-not
            (lambda (proxy)
              (let* ((item (get-text-property 0 'eglot--lsp-item proxy))
                     (filterText (plist-get item :filterText)))
                (and (or (null pred) (funcall pred proxy))
                     (string-prefix-p
                      probe (or filterText proxy) completion-ignore-case))))
            (funcall proxies)))))
       :annotation-function
       (lambda (proxy)
         (eglot--dbind ((CompletionItem) detail kind)
             (get-text-property 0 'eglot--lsp-item proxy)
           (let* ((detail (and (stringp detail)
                               (not (string= detail ""))
                               detail))
                  (annotation
                   (or detail
                       (cdr (assoc kind eglot--kind-names)))))
             (when annotation
               (concat " "
                       (propertize annotation
                                   'face 'font-lock-function-name-face))))))
       :company-doc-buffer
       (lambda (proxy)
         (let* ((documentation
                 (let ((lsp-comp (get-text-property 0 'eglot--lsp-item proxy)))
                   (plist-get (funcall resolve-maybe lsp-comp) :documentation)))
                (formatted (and documentation
                                (eglot--format-markup documentation))))
           (when formatted
             (with-current-buffer (get-buffer-create " *eglot doc*")
               (erase-buffer)
               (insert formatted)
               (current-buffer)))))
       :company-require-match 'never
       :company-prefix-length
       (save-excursion
         (when (car bounds) (goto-char (car bounds)))
         (when (listp completion-capability)
           (looking-back
            (regexp-opt
             (cl-coerce (cl-getf completion-capability :triggerCharacters) 'list))
            (line-beginning-position))))
       :exit-function
       (lambda (proxy _status)
         (eglot--dbind ((CompletionItem) insertTextFormat
                        insertText textEdit additionalTextEdits label)
             (funcall
              resolve-maybe
              (or (get-text-property 0 'eglot--lsp-item proxy)
                        ;; When selecting from the *Completions*
                        ;; buffer, `proxy' won't have any properties.
                        ;; A lookup should fix that (github#148)
                        (get-text-property
                         0 'eglot--lsp-item
                         (cl-find proxy (funcall proxies) :test #'string=))))
           (let ((snippet-fn (and (eql insertTextFormat 2)
                                  (eglot--snippet-expansion-fn))))
             (cond (textEdit
                    ;; Undo (yes, undo) the newly inserted completion.
                    ;; If before completion the buffer was "foo.b" and
                    ;; now is "foo.bar", `proxy' will be "bar".  We
                    ;; want to delete only "ar" (`proxy' minus the
                    ;; symbol whose bounds we've calculated before)
                    ;; (github#160).
                    (delete-region (+ (- (point) (length proxy))
                                      (if bounds (- (cdr bounds) (car bounds)) 0))
                                   (point))
                    (eglot--dbind ((TextEdit) range newText) textEdit
                      (pcase-let ((`(,beg . ,end) (eglot--range-region range)))
                        (delete-region beg end)
                        (goto-char beg)
                        (funcall (or snippet-fn #'insert) newText)))
                    (when (cl-plusp (length additionalTextEdits))
                      (eglot--apply-text-edits additionalTextEdits)))
                   (snippet-fn
                    ;; A snippet should be inserted, but using plain
                    ;; `insertText'.  This requires us to delete the
                    ;; whole completion, since `insertText' is the full
                    ;; completion's text.
                    (delete-region (- (point) (length proxy)) (point))
                    (funcall snippet-fn (or insertText label)))))
           (eglot--signal-textDocument/didChange)
           (eglot-eldoc-function)))))))

(defvar eglot--highlights nil "Overlays for textDocument/documentHighlight.")

(defun eglot--hover-info (contents &optional range)
  (let ((heading (and range (pcase-let ((`(,beg . ,end) (eglot--range-region range)))
                              (concat (buffer-substring beg end)  ": "))))
        (body (mapconcat #'eglot--format-markup
                         (if (vectorp contents) contents (list contents)) "\n")))
    (when (or heading (cl-plusp (length body))) (concat heading body))))

(defun eglot--sig-info (sigs active-sig active-param)
  (cl-loop
   for (sig . moresigs) on (append sigs nil) for i from 0
   concat
   (eglot--dbind ((SignatureInformation) label documentation parameters) sig
     (with-temp-buffer
       (save-excursion (insert label))
       (let (params-start params-end)
         ;; Ad-hoc attempt to parse label as <name>(<params>)
         (when (looking-at "\\([^(]+\\)(\\([^)]+\\))")
           (setq params-start (match-beginning 2) params-end (match-end 2))
           (add-face-text-property (match-beginning 1) (match-end 1)
                                   'font-lock-function-name-face))
         (when (eql i active-sig)
           ;; Decide whether to add one-line-summary to signature line
           (when (and (stringp documentation)
                      (string-match "[[:space:]]*\\([^.\r\n]+[.]?\\)"
                                    documentation))
             (setq documentation (match-string 1 documentation))
             (unless (string-prefix-p (string-trim documentation) label)
               (goto-char (point-max))
               (insert ": " (eglot--format-markup documentation))))
           ;; Decide what to do with the active parameter...
           (when (and (eql i active-sig) active-param
                      (< -1 active-param (length parameters)))
             (eglot--dbind ((ParameterInformation) label documentation)
                 (aref parameters active-param)
               ;; ...perhaps highlight it in the formals list
               (when params-start
                 (goto-char params-start)
                 (pcase-let
                     ((`(,beg ,end)
                       (if (stringp label)
                           (let ((case-fold-search nil))
                             (and (re-search-forward
                                   (concat "\\<" (regexp-quote label) "\\>")
                                   params-end t)
                                  (list (match-beginning 0) (match-end 0))))
                         (mapcar #'1+ (append label nil)))))
                   (if (and beg end)
                       (add-face-text-property
                        beg end
                        'eldoc-highlight-function-argument))))
               ;; ...and/or maybe add its doc on a line by its own.
               (when documentation
                 (goto-char (point-max))
                 (insert "\n"
                         (propertize
                          (if (stringp label)
                              label
                            (apply #'buffer-substring (mapcar #'1+ label)))
                          'face 'eldoc-highlight-function-argument)
                         ": " (eglot--format-markup documentation))))))
         (buffer-string))))
   when moresigs concat "\n"))

(defvar eglot--help-buffer nil)

(defun eglot--help-buffer ()
  (or (and (buffer-live-p eglot--help-buffer)
           eglot--help-buffer)
      (setq eglot--help-buffer (generate-new-buffer "*eglot-help*"))))

(defun eglot-help-at-point ()
  "Request documentation for the thing at point."
  (interactive)
  (eglot--dbind ((Hover) contents range)
      (jsonrpc-request (eglot--current-server-or-lose) :textDocument/hover
                       (eglot--TextDocumentPositionParams))
    (let ((blurb (and (not (seq-empty-p contents))
                      (eglot--hover-info contents range))))
      (if blurb
          (with-current-buffer (eglot--help-buffer)
            (with-help-window (current-buffer)
              (rename-buffer (format "*eglot-help for %s*"
                                     (thing-at-point 'symbol)))
              (with-current-buffer standard-output (insert blurb))
              (setq-local nobreak-char-display nil)))
        (display-local-help)))))

(cl-defun eglot-doc-too-large-for-echo-area
    (string &optional (height max-mini-window-height))
  "Return non-nil if STRING won't fit in echo area of height HEIGHT.
HEIGHT defaults to `max-mini-window-height' (which see) and is
interpreted like that variable.  If non-nil, the return value is
the number of lines available."
  (let ((available-lines (cl-typecase height
                           (float (truncate (* (frame-height) height)))
                           (integer height)
                           (t 1))))
    (when (> (1+ (cl-count ?\n string)) available-lines)
      available-lines)))

(cl-defun eglot--truncate-string (string height &optional (width (frame-width)))
  "Return as much from STRING as fits in HEIGHT and WIDTH.
WIDTH, if non-nil, truncates last line to those columns."
  (cl-flet ((maybe-trunc
             (str) (if width (truncate-string-to-width str width
                                                       nil nil "...")
                     str)))
    (cl-loop
     repeat height
     for i from 1
     for break-pos = (cl-position ?\n string)
     for (line . rest) = (and break-pos
                              (cons (substring string 0 break-pos)
                                    (substring string (1+ break-pos))))
     concat (cond (line (if (= i height) (maybe-trunc line) (concat line "\n")))
                  (t (maybe-trunc string)))
     while rest do (setq string rest))))

(defcustom eglot-put-doc-in-help-buffer
  ;; JT@2020-05-21: TODO: this variable should be renamed and the
  ;; decision somehow be in eldoc.el itself.
  #'eglot-doc-too-large-for-echo-area
  "If non-nil, put \"hover\" documentation in separate `*eglot-help*' buffer.
If nil, use whatever `eldoc-message-function' decides, honouring
`eldoc-echo-area-use-multiline-p'.  If t, use `*eglot-help*'
unconditionally.  If a function, it is called with the
documentation string to display and returns a generalized boolean
interpreted as one of the two preceding values."
  :type '(choice (const :tag "Never use `*eglot-help*'" nil)
                 (const :tag "Always use `*eglot-help*'" t)
                 (function :tag "Ask a function")))

(defcustom eglot-auto-display-help-buffer nil
  "If non-nil, automatically display `*eglot-help*' buffer.
Buffer is displayed with `display-buffer', which obeys
`display-buffer-alist' & friends."
  :type 'boolean)

(defun eglot--update-doc (string hint)
  "Put updated documentation STRING where it belongs.
HINT is used to potentially rename EGLOT's help buffer.  If
STRING is nil, the echo area cleared of any previous
documentation.  Honour `eglot-put-doc-in-help-buffer',
`eglot-auto-display-help-buffer' and
`eldoc-echo-area-use-multiline-p'."
  (cond ((null string) (eldoc-message nil))
        ((or (eq t eglot-put-doc-in-help-buffer)
             (and eglot-put-doc-in-help-buffer
                  (funcall eglot-put-doc-in-help-buffer string)))
         (with-current-buffer (eglot--help-buffer)
           (let ((inhibit-read-only t)
                 (name (format "*eglot-help for %s*" hint)))
             (unless (string= name (buffer-name))
               (rename-buffer (format "*eglot-help for %s*" hint))
               (erase-buffer)
               (insert string)
               (goto-char (point-min)))
             (if eglot-auto-display-help-buffer
                 (display-buffer (current-buffer))
               (unless (get-buffer-window (current-buffer))
                 ;; This prints two lines.  Should it print 1?  Or
                 ;; honour max-mini-window-height?
                 (eglot--message
                  "%s\n(...truncated. Full help is in `%s')"
                  (eglot--truncate-string string 1 (- (frame-width) 8))
                  (buffer-name eglot--help-buffer))))
             (help-mode))))
        ((eq eldoc-echo-area-use-multiline-p t)
         (if-let ((available (eglot-doc-too-large-for-echo-area string)))
             (eldoc-message (eglot--truncate-string string available))
           (eldoc-message string)))
        ((eq eldoc-echo-area-use-multiline-p 'truncate-sym-name-if-fit)
         (eldoc-message (eglot--truncate-string string 1 nil)))
        (t
         ;; Can't (yet?) honour non-t non-nil values of this var
         (eldoc-message (eglot--truncate-string string 1)))))

(defun eglot-eldoc-function ()
  "EGLOT's `eldoc-documentation-function' function."
  (let* ((buffer (current-buffer))
         (server (eglot--current-server-or-lose))
         (position-params (eglot--TextDocumentPositionParams))
         sig-showing
         (thing-at-point (thing-at-point 'symbol)))
    (cl-macrolet ((when-buffer-window
                   (&body body) ; notice the exception when testing with `ert'
                   `(when (or (get-buffer-window buffer) (ert-running-test))
                      (with-current-buffer buffer ,@body))))
      (when (eglot--server-capable :signatureHelpProvider)
        (jsonrpc-async-request
         server :textDocument/signatureHelp position-params
         :success-fn
         (eglot--lambda ((SignatureHelp)
                         signatures activeSignature activeParameter)
           (when-buffer-window
            (when (cl-plusp (length signatures))
              (setq sig-showing t)
              (eglot--update-doc (eglot--sig-info signatures
                                                    activeSignature
                                                    activeParameter)
                                   thing-at-point))))
         :deferred :textDocument/signatureHelp))
      (when (eglot--server-capable :hoverProvider)
        (jsonrpc-async-request
         server :textDocument/hover position-params
         :success-fn (eglot--lambda ((Hover) contents range)
                       (unless sig-showing
                         (when-buffer-window
                          (eglot--update-doc (and (not (seq-empty-p contents))
                                                  (eglot--hover-info contents
                                                                     range))
                                             thing-at-point))))
         :deferred :textDocument/hover))
      (when (eglot--server-capable :documentHighlightProvider)
        (jsonrpc-async-request
         server :textDocument/documentHighlight position-params
         :success-fn
         (lambda (highlights)
           (mapc #'delete-overlay eglot--highlights)
           (setq eglot--highlights
                 (when-buffer-window
                  (mapcar
                   (eglot--lambda ((DocumentHighlight) range)
                     (pcase-let ((`(,beg . ,end)
                                  (eglot--range-region range)))
                       (let ((ov (make-overlay beg end)))
                         (overlay-put ov 'face 'highlight)
                         (overlay-put ov 'evaporate t)
                         ov)))
                   highlights))))
         :deferred :textDocument/documentHighlight))))
  eldoc-last-message)

(defun eglot-imenu ()
  "EGLOT's `imenu-create-index-function'."
  (cl-labels
      ((visit (_name one-obj-array)
              (imenu-default-goto-function
               nil (car (eglot--range-region
                         (eglot--dcase (aref one-obj-array 0)
                           (((SymbolInformation) location)
                            (plist-get location :range))
                           (((DocumentSymbol) selectionRange)
                            selectionRange))))))
       (unfurl (obj)
               (eglot--dcase obj
                 (((SymbolInformation)) (list obj))
                 (((DocumentSymbol) name children)
                  (cons obj
                        (mapcar
                         (lambda (c)
                           (plist-put
                            c :containerName
                            (let ((existing (plist-get c :containerName)))
                              (if existing (format "%s::%s" name existing)
                                name))))
                         (mapcan #'unfurl children)))))))
    (mapcar
     (pcase-lambda (`(,kind . ,objs))
       (cons
        (alist-get kind eglot--symbol-kind-names "Unknown")
        (mapcan (pcase-lambda (`(,container . ,objs))
                  (let ((elems (mapcar (lambda (obj)
                                         (list (plist-get obj :name)
                                               `[,obj] ;; trick
                                               #'visit))
                                       objs)))
                    (if container (list (cons container elems)) elems)))
                (seq-group-by
                 (lambda (e) (plist-get e :containerName)) objs))))
     (seq-group-by
      (lambda (obj) (plist-get obj :kind))
      (mapcan #'unfurl
              (jsonrpc-request (eglot--current-server-or-lose)
                               :textDocument/documentSymbol
                               `(:textDocument
                                 ,(eglot--TextDocumentIdentifier))))))))

(defun eglot--apply-text-edits (edits &optional version)
  "Apply EDITS for current buffer if at VERSION, or if it's nil."
  (unless (or (not version) (equal version eglot--versioned-identifier))
    (jsonrpc-error "Edits on `%s' require version %d, you have %d"
                   (current-buffer) version eglot--versioned-identifier))
  (atomic-change-group
    (let* ((change-group (prepare-change-group))
           (howmany (length edits))
           (reporter (make-progress-reporter
                      (format "[eglot] applying %s edits to `%s'..."
                              howmany (current-buffer))
                      0 howmany))
           (done 0))
      (mapc (pcase-lambda (`(,newText ,beg . ,end))
              (let ((source (current-buffer)))
                (with-temp-buffer
                  (insert newText)
                  (let ((temp (current-buffer)))
                    (with-current-buffer source
                      (save-excursion
                        (save-restriction
                          (narrow-to-region beg end)

                          ;; On emacs versions < 26.2,
                          ;; `replace-buffer-contents' is buggy - it calls
                          ;; change functions with invalid arguments - so we
                          ;; manually call the change functions here.
                          ;;
                          ;; See emacs bugs #32237, #32278:
                          ;; https://debbugs.gnu.org/cgi/bugreport.cgi?bug=32237
                          ;; https://debbugs.gnu.org/cgi/bugreport.cgi?bug=32278
                          (let ((inhibit-modification-hooks t)
                                (length (- end beg))
                                (beg (marker-position beg))
                                (end (marker-position end)))
                            (run-hook-with-args 'before-change-functions
                                                beg end)
                            (replace-buffer-contents temp)
                            (run-hook-with-args 'after-change-functions
                                                beg (+ beg (length newText))
                                                length))))
                      (progress-reporter-update reporter (cl-incf done)))))))
            (mapcar (eglot--lambda ((TextEdit) range newText)
                      (cons newText (eglot--range-region range 'markers)))
                    (reverse edits)))
      (undo-amalgamate-change-group change-group)
      (progress-reporter-done reporter))))

(defun eglot--apply-workspace-edit (wedit &optional confirm)
  "Apply the workspace edit WEDIT.  If CONFIRM, ask user first."
  (eglot--dbind ((WorkspaceEdit) changes documentChanges) wedit
    (let ((prepared
           (mapcar (eglot--lambda ((TextDocumentEdit) textDocument edits)
                     (eglot--dbind ((VersionedTextDocumentIdentifier) uri version)
                         textDocument
                       (list (eglot--uri-to-path uri) edits version)))
                   documentChanges))
          edit)
      (cl-loop for (uri edits) on changes by #'cddr
               do (push (list (eglot--uri-to-path uri) edits) prepared))
      (if (or confirm
              (cl-notevery #'find-buffer-visiting
                           (mapcar #'car prepared)))
          (unless (y-or-n-p
                   (format "[eglot] Server wants to edit:\n  %s\n Proceed? "
                           (mapconcat #'identity (mapcar #'car prepared) "\n  ")))
            (eglot--error "User cancelled server edit")))
      (while (setq edit (car prepared))
        (pcase-let ((`(,path ,edits ,version)  edit))
          (with-current-buffer (find-file-noselect path)
            (eglot--apply-text-edits edits version))
          (pop prepared))
        t)
      (unwind-protect
          (if prepared (eglot--warn "Caution: edits of files %s failed."
                                    (mapcar #'car prepared))
            (eglot-eldoc-function)
            (eglot--message "Edit successful!"))))))

(defun eglot-rename (newname)
  "Rename the current symbol to NEWNAME."
  (interactive
   (list (read-from-minibuffer (format "Rename `%s' to: " (symbol-at-point)))))
  (unless (eglot--server-capable :renameProvider)
    (eglot--error "Server can't rename!"))
  (eglot--apply-workspace-edit
   (jsonrpc-request (eglot--current-server-or-lose)
                    :textDocument/rename `(,@(eglot--TextDocumentPositionParams)
                                           :newName ,newname))
   current-prefix-arg))


(defun eglot-code-actions (&optional beg end)
  "Get and offer to execute code actions between BEG and END."
  (interactive
   (let (diags)
     (cond ((region-active-p) (list (region-beginning) (region-end)))
           ((setq diags (flymake-diagnostics (point)))
            (list (cl-reduce #'min (mapcar #'flymake-diagnostic-beg diags))
                  (cl-reduce #'max (mapcar #'flymake-diagnostic-end diags))))
           (t (list (point-min) (point-max))))))
  (unless (eglot--server-capable :codeActionProvider)
    (eglot--error "Server can't execute code actions!"))
  (let* ((server (eglot--current-server-or-lose))
         (actions
          (jsonrpc-request
           server
           :textDocument/codeAction
           (list :textDocument (eglot--TextDocumentIdentifier)
                 :range (list :start (eglot--pos-to-lsp-position beg)
                              :end (eglot--pos-to-lsp-position end))
                 :context
                 `(:diagnostics
                   [,@(cl-loop for diag in (flymake-diagnostics beg end)
                               when (cdr (assoc 'eglot-lsp-diag (eglot--diag-data diag)))
                               collect it)]))))
         (menu-items
          (or (mapcar (jsonrpc-lambda (&rest all &key title &allow-other-keys)
                        (cons title all))
                      actions)
              (eglot--error "No code actions here")))
         (menu `("Eglot code actions:" ("dummy" ,@menu-items)))
         (action (if (listp last-nonmenu-event)
                     (x-popup-menu last-nonmenu-event menu)
                   (cdr (assoc (completing-read "[eglot] Pick an action: "
                                                menu-items nil t
                                                nil nil (car menu-items))
                               menu-items)))))
    (eglot--dcase action
      (((Command) command arguments)
       (eglot-execute-command server (intern command) arguments))
      (((CodeAction) edit command)
       (when edit (eglot--apply-workspace-edit edit))
       (when command
         (eglot--dbind ((Command) command arguments) command
           (eglot-execute-command server (intern command) arguments)))))))



;;; Dynamic registration
;;;
(defun eglot--wildcard-to-regexp (wildcard)
  "(Very lame attempt to) convert WILDCARD to a Elisp regexp."
  (cl-loop
   with substs = '(("{" . "\\\\(")
                   ("}" . "\\\\)")
                   ("," . "\\\\|"))
   with string = (wildcard-to-regexp wildcard)
   for (pattern . rep) in substs
   for target = string then result
   for result = (replace-regexp-in-string pattern rep target)
   finally return result))

(cl-defmethod eglot-register-capability
    (server (method (eql workspace/didChangeWatchedFiles)) id &key watchers)
  "Handle dynamic registration of workspace/didChangeWatchedFiles"
  (eglot-unregister-capability server method id)
  (let* (success
         (globs (mapcar (eglot--lambda ((FileSystemWatcher) globPattern)
                          globPattern)
                        watchers))
	 (glob-dirs
	  (delete-dups (mapcar #'file-name-directory
			       (mapcan #'file-expand-wildcards globs)))))
    (cl-labels
        ((handle-event
          (event)
          (pcase-let ((`(,desc ,action ,file ,file1) event))
            (cond
             ((and (memq action '(created changed deleted))
                   (cl-find file globs
                            :test (lambda (f glob)
                                    (string-match (eglot--wildcard-to-regexp
                                                   (expand-file-name glob))
                                                  f))))
              (jsonrpc-notify
               server :workspace/didChangeWatchedFiles
               `(:changes ,(vector `(:uri ,(eglot--path-to-uri file)
                                          :type ,(cl-case action
                                                   (created 1)
                                                   (changed 2)
                                                   (deleted 3)))))))
             ((eq action 'renamed)
              (handle-event `(,desc 'deleted ,file))
              (handle-event `(,desc 'created ,file1)))))))
      (unwind-protect
          (progn
	    (dolist (dir glob-dirs)
	      (push (file-notify-add-watch dir '(change) #'handle-event)
		    (gethash id (eglot--file-watches server))))
	    (setq
	     success
	     `(:message ,(format "OK, watching %s directories in %s watchers"
				 (length glob-dirs) (length watchers)))))
        (unless success
          (eglot-unregister-capability server method id))))))

(cl-defmethod eglot-unregister-capability
  (server (_method (eql workspace/didChangeWatchedFiles)) id)
  "Handle dynamic unregistration of workspace/didChangeWatchedFiles"
  (mapc #'file-notify-rm-watch (gethash id (eglot--file-watches server)))
  (remhash id (eglot--file-watches server))
  (list t "OK"))


;;; Rust-specific
;;;
(defclass eglot-rls (eglot-lsp-server) () :documentation "Rustlang's RLS.")

(cl-defmethod jsonrpc-connection-ready-p ((server eglot-rls) what)
  "Except for :completion, RLS isn't ready until Indexing done."
  (and (cl-call-next-method)
       (or ;; RLS normally ready for this, even if building.
        (eq :textDocument/completion what)
        (pcase-let ((`(,_id ,what ,done ,_detail) (eglot--spinner server)))
          (and (equal "Indexing" what) done)))))

(cl-defmethod eglot-handle-notification
  ((server eglot-rls) (_method (eql window/progress))
   &key id done title message &allow-other-keys)
  "Handle notification window/progress"
  (setf (eglot--spinner server) (list id title done message)))


;;; eclipse-jdt-specific
;;;
(defclass eglot-eclipse-jdt (eglot-lsp-server) ()
  :documentation "Eclipse's Java Development Tools Language Server.")

(cl-defmethod eglot-initialization-options ((server eglot-eclipse-jdt))
  "Passes through required jdt initialization options"
  `(:workspaceFolders
    [,@(cl-delete-duplicates
        (mapcar #'eglot--path-to-uri
                (let* ((root (project-root (eglot--project server))))
                  (cons root
                        (mapcar
                         #'file-name-directory
                         (append
                          (file-expand-wildcards (concat root "*/pom.xml"))
                          (file-expand-wildcards (concat root "*/build.gradle"))
                          (file-expand-wildcards (concat root "*/.project")))))))
        :test #'string=)]
    ,@(if-let ((home (or (getenv "JAVA_HOME")
                         (ignore-errors
                           (expand-file-name
                            ".."
                            (file-name-directory
                             (file-chase-links (executable-find "javac"))))))))
          `(:settings (:java (:home ,home)))
        (ignore (eglot--warn "JAVA_HOME env var not set")))))

(defun eglot--eclipse-jdt-contact (interactive)
  "Return a contact for connecting to eclipse.jdt.ls server, as a cons cell.
If INTERACTIVE, prompt user for details."
  (cl-labels
      ((is-the-jar
        (path)
        (and (string-match-p
              "org\\.eclipse\\.equinox\\.launcher_.*\\.jar$"
              (file-name-nondirectory path))
             (file-exists-p path))))
    (let* ((classpath (or (getenv "CLASSPATH") ":"))
           (cp-jar (cl-find-if #'is-the-jar (split-string classpath ":")))
           (jar cp-jar)
           (dir
            (cond
             (jar (file-name-as-directory
                   (expand-file-name ".." (file-name-directory jar))))
             (interactive
              (expand-file-name
               (read-directory-name
                (concat "Path to eclipse.jdt.ls directory (could not"
                        " find it in CLASSPATH): ")
                nil nil t)))
             (t (error "Could not find eclipse.jdt.ls jar in CLASSPATH"))))
           (repodir
            (concat dir
                    "org.eclipse.jdt.ls.product/target/repository/"))
           (repodir (if (file-directory-p repodir) repodir dir))
           (config
            (concat
             repodir
             (cond
              ((string= system-type "darwin") "config_mac")
              ((string= system-type "windows-nt") "config_win")
              (t "config_linux"))))
           (project (or (project-current) `(transient . ,default-directory)))
           (workspace
            (expand-file-name (md5 (project-root project))
                              (concat user-emacs-directory
                                      "eglot-eclipse-jdt-cache"))))
      (unless jar
        (setq jar
              (cl-find-if #'is-the-jar
                          (directory-files (concat repodir "plugins") t))))
      (unless (and jar (file-exists-p jar) (file-directory-p config))
        (error "Could not find required eclipse.jdt.ls files (build required?)"))
      (when (and interactive (not cp-jar)
                 (y-or-n-p (concat "Add path to the server program "
                                   "to CLASSPATH environment variable?")))
        (setenv "CLASSPATH" (concat (getenv "CLASSPATH") ":" jar)))
      (unless (file-directory-p workspace)
        (make-directory workspace t))
      (cons 'eglot-eclipse-jdt
            (list (executable-find "java")
                  "-Declipse.application=org.eclipse.jdt.ls.core.id1"
                  "-Dosgi.bundles.defaultStartLevel=4"
                  "-Declipse.product=org.eclipse.jdt.ls.core.product"
                  "-jar" jar
                  "-configuration" config
                  "-data" workspace)))))

(cl-defmethod eglot-execute-command
  ((_server eglot-eclipse-jdt) (_cmd (eql java.apply.workspaceEdit)) arguments)
  "Eclipse JDT breaks spec and replies with edits as arguments."
  (mapc #'eglot--apply-workspace-edit arguments))

(provide 'eglot)
;;; eglot.el ends here

;; Local Variables:
;; bug-reference-bug-regexp: "\\(github#\\([0-9]+\\)\\)"
;; bug-reference-url-format: "https://github.com/joaotavora/eglot/issues/%s"
;; checkdoc-force-docstrings-flag: nil
;; End:<|MERGE_RESOLUTION|>--- conflicted
+++ resolved
@@ -1157,11 +1157,7 @@
   "Convert URI to a string pointing to a file in SERVER's host."
   (when (keywordp uri) (setq uri (substring (symbol-name uri) 1)))
   (concat
-<<<<<<< HEAD
-   (file-remote-p (car (project-roots (eglot--project server))))
-=======
    (file-remote-p (project-root (eglot--project server)))
->>>>>>> 6515fa76
    (let ((retval (url-filename (url-generic-parse-url (url-unhex-string uri)))))
      (if (eq system-type 'windows-nt) (substring retval 1) retval))))
 
